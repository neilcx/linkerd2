--- conflicted
+++ resolved
@@ -39,22 +39,13 @@
 // Addresses for the given destination are fetched from the Kubernetes Endpoints
 // API.
 func NewServer(
-<<<<<<< HEAD
-	addr, k8sDNSZone, controllerNS string,
-	enableTLS, enableH2Upgrade, singleNamespace bool,
-	k8sAPI *k8s.API,
-	done chan struct{},
-) (*grpc.Server, error) {
-	resolver, err := buildResolver(k8sDNSZone, controllerNS, k8sAPI, singleNamespace)
-=======
 	addr, k8sDNSZone string,
-	controllerNamespace string,
+	controllerNS string,
 	enableTLS, enableH2Upgrade bool,
 	k8sAPI *k8s.API,
 	done chan struct{},
 ) (*grpc.Server, error) {
-	resolver, err := buildResolver(k8sDNSZone, controllerNamespace, k8sAPI)
->>>>>>> c3f9ff8e
+	resolver, err := buildResolver(k8sDNSZone, controllerNS, k8sAPI)
 	if err != nil {
 		return nil, err
 	}
@@ -201,7 +192,7 @@
 }
 
 func buildResolver(
-	k8sDNSZone, controllerNamespace string,
+	k8sDNSZone, controllerNS string,
 	k8sAPI *k8s.API,
 ) (streamingDestinationResolver, error) {
 	var k8sDNSZoneLabels []string
@@ -224,7 +215,7 @@
 		pw = newProfileWatcher(k8sAPI)
 	}
 
-	k8sResolver := newK8sResolver(k8sDNSZoneLabels, controllerNamespace, newEndpointsWatcher(k8sAPI), pw)
+	k8sResolver := newK8sResolver(k8sDNSZoneLabels, controllerNS, newEndpointsWatcher(k8sAPI), pw)
 
 	log.Infof("Built k8s name resolver")
 
