package main

import (
	"flag"
	"net"
	"os"
	"os/signal"
	"syscall"

	"github.com/linkerd/linkerd2/controller/api/destination"
	"github.com/linkerd/linkerd2/controller/k8s"
	"github.com/linkerd/linkerd2/controller/sp"
	"github.com/linkerd/linkerd2/pkg/admin"
	"github.com/linkerd/linkerd2/pkg/flags"
	log "github.com/sirupsen/logrus"
)

func main() {
	addr := flag.String("addr", ":8086", "address to serve on")
	metricsAddr := flag.String("metrics-addr", ":9996", "address to serve scrapable metrics on")
	kubeConfigPath := flag.String("kubeconfig", "", "path to kube config")
	k8sDNSZone := flag.String("kubernetes-dns-zone", "", "The DNS suffix for the local Kubernetes zone.")
	enableTLS := flag.Bool("enable-tls", true, "Enable transparent identity")
	enableH2Upgrade := flag.Bool("enable-h2-upgrade", true, "Enable transparently upgraded HTTP2 connections among pods in the service mesh")
	controllerNamespace := flag.String("controller-namespace", "linkerd", "namespace in which Linkerd is installed")
	flags.ConfigureAndParse()

	stop := make(chan os.Signal, 1)
	signal.Notify(stop, os.Interrupt, syscall.SIGTERM)

	k8sAPI, err := k8s.InitializeAPI(
		*kubeConfigPath, *controllerNamespace,
		k8s.Endpoint, k8s.Pod, k8s.RS, k8s.Svc, k8s.SP,
	)
	if err != nil {
		log.Fatalf("Failed to initialize K8s API: %s", err)
	}

<<<<<<< HEAD
	var spClient *spclient.Clientset
	restrictToNamespace := ""
	resources := []k8s.APIResource{k8s.Endpoint, k8s.Pod, k8s.RS, k8s.Svc}

	if *singleNamespace {
		restrictToNamespace = *controllerNamespace
	} else {
		spClient, err = sp.NewSpClientSet(*kubeConfigPath)
		if err != nil {
			log.Fatal(err.Error())
		}

		resources = append(resources, k8s.SP)
	}

	k8sAPI := k8s.NewAPI(
		k8sClient,
		spClient,
		restrictToNamespace,
		resources...,
	)

=======
>>>>>>> e688317c
	done := make(chan struct{})

	lis, err := net.Listen("tcp", *addr)
	if err != nil {
		log.Fatalf("Failed to listen on %s: %s", *addr, err)
	}

	server, err := destination.NewServer(*addr, *k8sDNSZone, *controllerNamespace, *enableTLS, *enableH2Upgrade, k8sAPI, done)
	if err != nil {
		log.Fatal(err)
	}

	k8sAPI.Sync() // blocks until caches are synced

	go func() {
		log.Infof("starting gRPC server on %s", *addr)
		server.Serve(lis)
	}()

	go admin.StartServer(*metricsAddr)

	<-stop

	log.Infof("shutting down gRPC server on %s", *addr)
	close(done)
	server.GracefulStop()
}<|MERGE_RESOLUTION|>--- conflicted
+++ resolved
@@ -9,7 +9,6 @@
 
 	"github.com/linkerd/linkerd2/controller/api/destination"
 	"github.com/linkerd/linkerd2/controller/k8s"
-	"github.com/linkerd/linkerd2/controller/sp"
 	"github.com/linkerd/linkerd2/pkg/admin"
 	"github.com/linkerd/linkerd2/pkg/flags"
 	log "github.com/sirupsen/logrus"
@@ -36,31 +35,6 @@
 		log.Fatalf("Failed to initialize K8s API: %s", err)
 	}
 
-<<<<<<< HEAD
-	var spClient *spclient.Clientset
-	restrictToNamespace := ""
-	resources := []k8s.APIResource{k8s.Endpoint, k8s.Pod, k8s.RS, k8s.Svc}
-
-	if *singleNamespace {
-		restrictToNamespace = *controllerNamespace
-	} else {
-		spClient, err = sp.NewSpClientSet(*kubeConfigPath)
-		if err != nil {
-			log.Fatal(err.Error())
-		}
-
-		resources = append(resources, k8s.SP)
-	}
-
-	k8sAPI := k8s.NewAPI(
-		k8sClient,
-		spClient,
-		restrictToNamespace,
-		resources...,
-	)
-
-=======
->>>>>>> e688317c
 	done := make(chan struct{})
 
 	lis, err := net.Listen("tcp", *addr)
