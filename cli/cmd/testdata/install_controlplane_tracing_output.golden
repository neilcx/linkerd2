---
###
### Linkerd Namespace
###
---
kind: Namespace
apiVersion: v1
metadata:
  name: linkerd
  annotations:
    linkerd.io/inject: disabled
  labels:
    linkerd.io/is-control-plane: "true"
    config.linkerd.io/admission-webhooks: disabled
    linkerd.io/control-plane-ns: linkerd
---
###
### Identity Controller Service RBAC
###
---
kind: ClusterRole
apiVersion: rbac.authorization.k8s.io/v1
metadata:
  name: linkerd-linkerd-identity
  labels:
    linkerd.io/control-plane-component: identity
    linkerd.io/control-plane-ns: linkerd
rules:
- apiGroups: ["authentication.k8s.io"]
  resources: ["tokenreviews"]
  verbs: ["create"]
- apiGroups: ["apps"]
  resources: ["deployments"]
  verbs: ["get"]
- apiGroups: [""]
  resources: ["events"]
  verbs: ["create", "patch"]
---
kind: ClusterRoleBinding
apiVersion: rbac.authorization.k8s.io/v1
metadata:
  name: linkerd-linkerd-identity
  labels:
    linkerd.io/control-plane-component: identity
    linkerd.io/control-plane-ns: linkerd
roleRef:
  apiGroup: rbac.authorization.k8s.io
  kind: ClusterRole
  name: linkerd-linkerd-identity
subjects:
- kind: ServiceAccount
  name: linkerd-identity
  namespace: linkerd
---
kind: ServiceAccount
apiVersion: v1
metadata:
  name: linkerd-identity
  namespace: linkerd
  labels:
    linkerd.io/control-plane-component: identity
    linkerd.io/control-plane-ns: linkerd
---
###
### Controller RBAC
###
---
kind: ClusterRole
apiVersion: rbac.authorization.k8s.io/v1
metadata:
  name: linkerd-linkerd-controller
  labels:
    linkerd.io/control-plane-component: controller
    linkerd.io/control-plane-ns: linkerd
rules:
- apiGroups: ["extensions", "apps"]
  resources: ["daemonsets", "deployments", "replicasets", "statefulsets"]
  verbs: ["list", "get", "watch"]
- apiGroups: ["extensions", "batch"]
  resources: ["cronjobs", "jobs"]
  verbs: ["list" , "get", "watch"]
- apiGroups: [""]
  resources: ["pods", "endpoints", "services", "replicationcontrollers", "namespaces"]
  verbs: ["list", "get", "watch"]
- apiGroups: ["linkerd.io"]
  resources: ["serviceprofiles"]
  verbs: ["list", "get", "watch"]
- apiGroups: ["split.smi-spec.io"]
  resources: ["trafficsplits"]
  verbs: ["list", "get", "watch"]
---
kind: ClusterRoleBinding
apiVersion: rbac.authorization.k8s.io/v1
metadata:
  name: linkerd-linkerd-controller
  labels:
    linkerd.io/control-plane-component: controller
    linkerd.io/control-plane-ns: linkerd
roleRef:
  apiGroup: rbac.authorization.k8s.io
  kind: ClusterRole
  name: linkerd-linkerd-controller
subjects:
- kind: ServiceAccount
  name: linkerd-controller
  namespace: linkerd
---
kind: ServiceAccount
apiVersion: v1
metadata:
  name: linkerd-controller
  namespace: linkerd
  labels:
    linkerd.io/control-plane-component: controller
    linkerd.io/control-plane-ns: linkerd
---
###
### Destination Controller Service
###
---
kind: ClusterRole
apiVersion: rbac.authorization.k8s.io/v1
metadata:
  name: linkerd-linkerd-destination
  labels:
    linkerd.io/control-plane-component: destination
    linkerd.io/control-plane-ns: linkerd
rules:
- apiGroups: ["apps"]
  resources: ["replicasets"]
  verbs: ["list", "get", "watch"]
- apiGroups: ["batch"]
  resources: ["jobs"]
  verbs: ["list", "get", "watch"]
- apiGroups: [""]
  resources: ["pods", "endpoints", "services"]
  verbs: ["list", "get", "watch"]
- apiGroups: ["linkerd.io"]
  resources: ["serviceprofiles"]
  verbs: ["list", "get", "watch"]
- apiGroups: ["split.smi-spec.io"]
  resources: ["trafficsplits"]
  verbs: ["list", "get", "watch"]
---
kind: ClusterRoleBinding
apiVersion: rbac.authorization.k8s.io/v1
metadata:
  name: linkerd-linkerd-destination
  labels:
    linkerd.io/control-plane-component: destination
    linkerd.io/control-plane-ns: linkerd
roleRef:
  apiGroup: rbac.authorization.k8s.io
  kind: ClusterRole
  name: linkerd-linkerd-destination
subjects:
- kind: ServiceAccount
  name: linkerd-destination
  namespace: linkerd
---
kind: ServiceAccount
apiVersion: v1
metadata:
  name: linkerd-destination
  namespace: linkerd
  labels:
    linkerd.io/control-plane-component: destination
    linkerd.io/control-plane-ns: linkerd
---
###
### Heartbeat RBAC
###
---
apiVersion: rbac.authorization.k8s.io/v1
kind: Role
metadata:
  name: linkerd-heartbeat
  namespace: linkerd
  labels:
    linkerd.io/control-plane-ns: linkerd
rules:
- apiGroups: [""]
  resources: ["configmaps"]
  verbs: ["get"]
  resourceNames: ["linkerd-config"]
---
apiVersion: rbac.authorization.k8s.io/v1
kind: RoleBinding
metadata:
  name: linkerd-heartbeat
  namespace: linkerd
  labels:
    linkerd.io/control-plane-ns: linkerd
roleRef:
  kind: Role
  name: linkerd-heartbeat
  apiGroup: rbac.authorization.k8s.io
subjects:
- kind: ServiceAccount
  name: linkerd-heartbeat
  namespace: linkerd
---
kind: ServiceAccount
apiVersion: v1
metadata:
  name: linkerd-heartbeat
  namespace: linkerd
  labels:
    linkerd.io/control-plane-component: heartbeat
    linkerd.io/control-plane-ns: linkerd
---
###
### Web RBAC
###
---
apiVersion: rbac.authorization.k8s.io/v1
kind: Role
metadata:
  name: linkerd-web
  namespace: linkerd
  labels:
    linkerd.io/control-plane-component: web
    linkerd.io/control-plane-ns: linkerd
rules:
- apiGroups: [""]
  resources: ["configmaps"]
  verbs: ["get"]
  resourceNames: ["linkerd-config"]
- apiGroups: [""]
  resources: ["namespaces", "configmaps"]
  verbs: ["get"]
- apiGroups: [""]
  resources: ["serviceaccounts", "pods"]
  verbs: ["list"]
- apiGroups: ["apps"]
  resources: ["replicasets"]
  verbs: ["list"]
---
apiVersion: rbac.authorization.k8s.io/v1
kind: RoleBinding
metadata:
  name: linkerd-web
  namespace: linkerd
  labels:
    linkerd.io/control-plane-component: web
    linkerd.io/control-plane-ns: linkerd
roleRef:
  kind: Role
  name: linkerd-web
  apiGroup: rbac.authorization.k8s.io
subjects:
- kind: ServiceAccount
  name: linkerd-web
  namespace: linkerd
---
apiVersion: rbac.authorization.k8s.io/v1
kind: ClusterRole
metadata:
  name: linkerd-linkerd-web-check
  labels:
    linkerd.io/control-plane-component: web
    linkerd.io/control-plane-ns: linkerd
rules:
- apiGroups: ["rbac.authorization.k8s.io"]
  resources: ["clusterroles", "clusterrolebindings"]
  verbs: ["list"]
- apiGroups: ["apiextensions.k8s.io"]
  resources: ["customresourcedefinitions"]
  verbs: ["list"]
- apiGroups: ["admissionregistration.k8s.io"]
  resources: ["mutatingwebhookconfigurations", "validatingwebhookconfigurations"]
  verbs: ["list"]
- apiGroups: ["policy"]
  resources: ["podsecuritypolicies"]
  verbs: ["list"]
- apiGroups: ["linkerd.io"]
  resources: ["serviceprofiles"]
  verbs: ["list"]
---
apiVersion: rbac.authorization.k8s.io/v1
kind: ClusterRoleBinding
metadata:
  name: linkerd-linkerd-web-check
  labels:
    linkerd.io/control-plane-component: web
    linkerd.io/control-plane-ns: linkerd
roleRef:
  kind: ClusterRole
  name: linkerd-linkerd-web-check
  apiGroup: rbac.authorization.k8s.io
subjects:
- kind: ServiceAccount
  name: linkerd-web
  namespace: linkerd
---
kind: ClusterRoleBinding
apiVersion: rbac.authorization.k8s.io/v1
metadata:
  name: linkerd-linkerd-web-admin
  labels:
    linkerd.io/control-plane-component: web
    linkerd.io/control-plane-ns: linkerd
roleRef:
  apiGroup: rbac.authorization.k8s.io
  kind: ClusterRole
  name: linkerd-linkerd-tap-admin
subjects:
- kind: ServiceAccount
  name: linkerd-web
  namespace: linkerd
---
kind: ServiceAccount
apiVersion: v1
metadata:
  name: linkerd-web
  namespace: linkerd
  labels:
    linkerd.io/control-plane-component: web
    linkerd.io/control-plane-ns: linkerd
---
###
### Service Profile CRD
###
---
apiVersion: apiextensions.k8s.io/v1beta1
kind: CustomResourceDefinition
metadata:
  name: serviceprofiles.linkerd.io
  annotations:
    linkerd.io/created-by: linkerd/cli dev-undefined
  labels:
    linkerd.io/control-plane-ns: linkerd
spec:
  group: linkerd.io
  versions:
  - name: v1alpha1
    served: true
    storage: false
  - name: v1alpha2
    served: true
    storage: true
  scope: Namespaced
  names:
    plural: serviceprofiles
    singular: serviceprofile
    kind: ServiceProfile
    shortNames:
    - sp
---
###
### TrafficSplit CRD
### Copied from https://github.com/deislabs/smi-sdk-go/blob/cea7e1e9372304bbb6c74a3f6ca788d9eaa9cc58/crds/split.yaml
###
---
apiVersion: apiextensions.k8s.io/v1beta1
kind: CustomResourceDefinition
metadata:
  name: trafficsplits.split.smi-spec.io
  annotations:
    linkerd.io/created-by: linkerd/cli dev-undefined
  labels:
    linkerd.io/control-plane-ns: linkerd
spec:
  group: split.smi-spec.io
  version: v1alpha1
  scope: Namespaced
  names:
    kind: TrafficSplit
    shortNames:
      - ts
    plural: trafficsplits
    singular: trafficsplit
  additionalPrinterColumns:
  - name: Service
    type: string
    description: The apex service of this split.
    JSONPath: .spec.service
---
###
### Proxy Injector RBAC
###
---
kind: ClusterRole
apiVersion: rbac.authorization.k8s.io/v1
metadata:
  name: linkerd-linkerd-proxy-injector
  labels:
    linkerd.io/control-plane-component: proxy-injector
    linkerd.io/control-plane-ns: linkerd
rules:
- apiGroups: [""]
  resources: ["events"]
  verbs: ["create", "patch"]
- apiGroups: [""]
  resources: ["namespaces", "replicationcontrollers"]
  verbs: ["list", "get", "watch"]
- apiGroups: [""]
  resources: ["pods"]
  verbs: ["list", "watch"]
- apiGroups: ["extensions", "apps"]
  resources: ["deployments", "replicasets", "daemonsets", "statefulsets"]
  verbs: ["list", "get", "watch"]
- apiGroups: ["extensions", "batch"]
  resources: ["cronjobs", "jobs"]
  verbs: ["list", "get", "watch"]
---
kind: ClusterRoleBinding
apiVersion: rbac.authorization.k8s.io/v1
metadata:
  name: linkerd-linkerd-proxy-injector
  labels:
    linkerd.io/control-plane-component: proxy-injector
    linkerd.io/control-plane-ns: linkerd
subjects:
- kind: ServiceAccount
  name: linkerd-proxy-injector
  namespace: linkerd
  apiGroup: ""
roleRef:
  kind: ClusterRole
  name: linkerd-linkerd-proxy-injector
  apiGroup: rbac.authorization.k8s.io
---
kind: ServiceAccount
apiVersion: v1
metadata:
  name: linkerd-proxy-injector
  namespace: linkerd
  labels:
    linkerd.io/control-plane-component: proxy-injector
    linkerd.io/control-plane-ns: linkerd
---
kind: Secret
apiVersion: v1
metadata:
  name: linkerd-proxy-injector-tls
  namespace: linkerd
  labels:
    linkerd.io/control-plane-component: proxy-injector
    linkerd.io/control-plane-ns: linkerd
  annotations:
    linkerd.io/created-by: linkerd/cli dev-undefined
type: Opaque
data:
  crt.pem: cHJveHkgaW5qZWN0b3IgY3J0
  key.pem: cHJveHkgaW5qZWN0b3Iga2V5
---
apiVersion: admissionregistration.k8s.io/v1beta1
kind: MutatingWebhookConfiguration
metadata:
  name: linkerd-proxy-injector-webhook-config
  labels:
    linkerd.io/control-plane-component: proxy-injector
    linkerd.io/control-plane-ns: linkerd
webhooks:
- name: linkerd-proxy-injector.linkerd.io
  namespaceSelector:
    matchExpressions:
    - key: config.linkerd.io/admission-webhooks
      operator: NotIn
      values:
      - disabled
  clientConfig:
    service:
      name: linkerd-proxy-injector
      namespace: linkerd
      path: "/"
    caBundle: cHJveHkgaW5qZWN0b3IgQ0EgYnVuZGxl
  failurePolicy: Ignore
  rules:
  - operations: [ "CREATE" ]
    apiGroups: [""]
    apiVersions: ["v1"]
    resources: ["pods"]
  sideEffects: None
---
###
### Service Profile Validator RBAC
###
---
kind: ClusterRole
apiVersion: rbac.authorization.k8s.io/v1
metadata:
  name: linkerd-linkerd-sp-validator
  labels:
    linkerd.io/control-plane-component: sp-validator
    linkerd.io/control-plane-ns: linkerd
rules:
- apiGroups: [""]
  resources: ["pods"]
  verbs: ["list"]
---
kind: ClusterRoleBinding
apiVersion: rbac.authorization.k8s.io/v1
metadata:
  name: linkerd-linkerd-sp-validator
  labels:
    linkerd.io/control-plane-component: sp-validator
    linkerd.io/control-plane-ns: linkerd
subjects:
- kind: ServiceAccount
  name: linkerd-sp-validator
  namespace: linkerd
  apiGroup: ""
roleRef:
  kind: ClusterRole
  name: linkerd-linkerd-sp-validator
  apiGroup: rbac.authorization.k8s.io
---
kind: ServiceAccount
apiVersion: v1
metadata:
  name: linkerd-sp-validator
  namespace: linkerd
  labels:
    linkerd.io/control-plane-component: sp-validator
    linkerd.io/control-plane-ns: linkerd
---
kind: Secret
apiVersion: v1
metadata:
  name: linkerd-sp-validator-tls
  namespace: linkerd
  labels:
    linkerd.io/control-plane-component: sp-validator
    linkerd.io/control-plane-ns: linkerd
  annotations:
    linkerd.io/created-by: linkerd/cli dev-undefined
type: Opaque
data:
  crt.pem: cHJvZmlsZSB2YWxpZGF0b3IgY3J0
  key.pem: cHJvZmlsZSB2YWxpZGF0b3Iga2V5
---
apiVersion: admissionregistration.k8s.io/v1beta1
kind: ValidatingWebhookConfiguration
metadata:
  name: linkerd-sp-validator-webhook-config
  labels:
    linkerd.io/control-plane-component: sp-validator
    linkerd.io/control-plane-ns: linkerd
webhooks:
- name: linkerd-sp-validator.linkerd.io
  namespaceSelector:
    matchExpressions:
    - key: config.linkerd.io/admission-webhooks
      operator: NotIn
      values:
      - disabled
  clientConfig:
    service:
      name: linkerd-sp-validator
      namespace: linkerd
      path: "/"
    caBundle: cHJvZmlsZSB2YWxpZGF0b3IgQ0EgYnVuZGxl
  failurePolicy: Ignore
  rules:
  - operations: [ "CREATE" , "UPDATE" ]
    apiGroups: ["linkerd.io"]
    apiVersions: ["v1alpha1", "v1alpha2"]
    resources: ["serviceprofiles"]
  sideEffects: None
---
###
### Tap RBAC
###
---
kind: ClusterRole
apiVersion: rbac.authorization.k8s.io/v1
metadata:
  name: linkerd-linkerd-tap
  labels:
    linkerd.io/control-plane-component: tap
    linkerd.io/control-plane-ns: linkerd
rules:
- apiGroups: [""]
  resources: ["pods", "services", "replicationcontrollers", "namespaces", "nodes"]
  verbs: ["list", "get", "watch"]
- apiGroups: ["extensions", "apps"]
  resources: ["daemonsets", "deployments", "replicasets", "statefulsets"]
  verbs: ["list", "get", "watch"]
- apiGroups: ["extensions", "batch"]
  resources: ["cronjobs", "jobs"]
  verbs: ["list" , "get", "watch"]
---
kind: ClusterRole
apiVersion: rbac.authorization.k8s.io/v1
metadata:
  name: linkerd-linkerd-tap-admin
  labels:
    linkerd.io/control-plane-component: tap
    linkerd.io/control-plane-ns: linkerd
rules:
- apiGroups: ["tap.linkerd.io"]
  resources: ["*"]
  verbs: ["watch"]
---
kind: ClusterRoleBinding
apiVersion: rbac.authorization.k8s.io/v1
metadata:
  name: linkerd-linkerd-tap
  labels:
    linkerd.io/control-plane-component: tap
    linkerd.io/control-plane-ns: linkerd
roleRef:
  apiGroup: rbac.authorization.k8s.io
  kind: ClusterRole
  name: linkerd-linkerd-tap
subjects:
- kind: ServiceAccount
  name: linkerd-tap
  namespace: linkerd
---
apiVersion: rbac.authorization.k8s.io/v1
kind: ClusterRoleBinding
metadata:
  name: linkerd-linkerd-tap-auth-delegator
  labels:
    linkerd.io/control-plane-component: tap
    linkerd.io/control-plane-ns: linkerd
roleRef:
  apiGroup: rbac.authorization.k8s.io
  kind: ClusterRole
  name: system:auth-delegator
subjects:
- kind: ServiceAccount
  name: linkerd-tap
  namespace: linkerd
---
kind: ServiceAccount
apiVersion: v1
metadata:
  name: linkerd-tap
  namespace: linkerd
  labels:
    linkerd.io/control-plane-component: tap
    linkerd.io/control-plane-ns: linkerd
---
apiVersion: rbac.authorization.k8s.io/v1
kind: RoleBinding
metadata:
  name: linkerd-linkerd-tap-auth-reader
  namespace: kube-system
  labels:
    linkerd.io/control-plane-component: tap
    linkerd.io/control-plane-ns: linkerd
roleRef:
  apiGroup: rbac.authorization.k8s.io
  kind: Role
  name: extension-apiserver-authentication-reader
subjects:
- kind: ServiceAccount
  name: linkerd-tap
  namespace: linkerd
---
kind: Secret
apiVersion: v1
metadata:
  name: linkerd-tap-tls
  namespace: linkerd
  labels:
    linkerd.io/control-plane-component: tap
    linkerd.io/control-plane-ns: linkerd
  annotations:
    linkerd.io/created-by: linkerd/cli dev-undefined
type: Opaque
data:
  crt.pem: dGFwIGNydA==
  key.pem: dGFwIGtleQ==
---
apiVersion: apiregistration.k8s.io/v1
kind: APIService
metadata:
  name: v1alpha1.tap.linkerd.io
  labels:
    linkerd.io/control-plane-component: tap
    linkerd.io/control-plane-ns: linkerd
spec:
  group: tap.linkerd.io
  version: v1alpha1
  groupPriorityMinimum: 1000
  versionPriority: 100
  service:
    name: linkerd-tap
    namespace: linkerd
  caBundle: dGFwIENBIGJ1bmRsZQ==
---
###
### Control Plane PSP
###
---
apiVersion: policy/v1beta1
kind: PodSecurityPolicy
metadata:
  name: linkerd-linkerd-control-plane
  labels:
    linkerd.io/control-plane-ns: linkerd
spec:
  allowPrivilegeEscalation: false
  readOnlyRootFilesystem: true
  allowedCapabilities:
  - NET_ADMIN
  - NET_RAW
  requiredDropCapabilities:
  - ALL
  hostNetwork: false
  hostIPC: false
  hostPID: false
  seLinux:
    rule: RunAsAny
  runAsUser:
    rule: RunAsAny
  supplementalGroups:
    rule: MustRunAs
    ranges:
    - min: 1
      max: 65535
  fsGroup:
    rule: MustRunAs
    ranges:
    - min: 1
      max: 65535
  volumes:
  - configMap
  - emptyDir
  - secret
  - projected
  - downwardAPI
  - persistentVolumeClaim
---
apiVersion: rbac.authorization.k8s.io/v1
kind: Role
metadata:
  name: linkerd-psp
  namespace: linkerd
  labels:
    linkerd.io/control-plane-ns: linkerd
rules:
- apiGroups: ['policy', 'extensions']
  resources: ['podsecuritypolicies']
  verbs: ['use']
  resourceNames:
  - linkerd-linkerd-control-plane
---
apiVersion: rbac.authorization.k8s.io/v1
kind: RoleBinding
metadata:
  name: linkerd-psp
  namespace: linkerd
  labels:
    linkerd.io/control-plane-ns: linkerd
roleRef:
  kind: Role
  name: linkerd-psp
  apiGroup: rbac.authorization.k8s.io
subjects:
- kind: ServiceAccount
  name: linkerd-controller
  namespace: linkerd
- kind: ServiceAccount
  name: linkerd-destination
  namespace: linkerd
- kind: ServiceAccount
  name: linkerd-grafana
  namespace: linkerd
- kind: ServiceAccount
  name: linkerd-heartbeat
  namespace: linkerd
- kind: ServiceAccount
  name: linkerd-identity
  namespace: linkerd
- kind: ServiceAccount
  name: linkerd-prometheus
  namespace: linkerd
- kind: ServiceAccount
  name: linkerd-proxy-injector
  namespace: linkerd
- kind: ServiceAccount
  name: linkerd-sp-validator
  namespace: linkerd
- kind: ServiceAccount
  name: linkerd-tap
  namespace: linkerd
- kind: ServiceAccount
  name: linkerd-web
  namespace: linkerd

---
kind: ConfigMap
apiVersion: v1
metadata:
  name: linkerd-config
  namespace: linkerd
  labels:
    linkerd.io/control-plane-component: controller
    linkerd.io/control-plane-ns: linkerd
  annotations:
    linkerd.io/created-by: linkerd/cli dev-undefined
data:
  global: |
    {"linkerdNamespace":"linkerd","cniEnabled":false,"version":"install-control-plane-version","identityContext":{"trustDomain":"cluster.local","trustAnchorsPem":"-----BEGIN CERTIFICATE-----\nMIIBYDCCAQegAwIBAgIBATAKBggqhkjOPQQDAjAYMRYwFAYDVQQDEw1jbHVzdGVy\nLmxvY2FsMB4XDTE5MDMwMzAxNTk1MloXDTI5MDIyODAyMDM1MlowGDEWMBQGA1UE\nAxMNY2x1c3Rlci5sb2NhbDBZMBMGByqGSM49AgEGCCqGSM49AwEHA0IABAChpAt0\nxtgO9qbVtEtDK80N6iCL2Htyf2kIv2m5QkJ1y0TFQi5hTVe3wtspJ8YpZF0pl364\n6TiYeXB8tOOhIACjQjBAMA4GA1UdDwEB/wQEAwIBBjAdBgNVHSUEFjAUBggrBgEF\nBQcDAQYIKwYBBQUHAwIwDwYDVR0TAQH/BAUwAwEB/zAKBggqhkjOPQQDAgNHADBE\nAiBQ/AAwF8kG8VOmRSUTPakSSa/N4mqK2HsZuhQXCmiZHwIgZEzI5DCkpU7w3SIv\nOLO4Zsk1XrGZHGsmyiEyvYF9lpY=\n-----END CERTIFICATE-----\n","issuanceLifetime":"86400s","clockSkewAllowance":"20s","scheme":"linkerd.io/tls"},"autoInjectContext":null,"omitWebhookSideEffects":false,"clusterDomain":"cluster.local"}
  proxy: |
    {"proxyImage":{"imageName":"gcr.io/linkerd-io/proxy","pullPolicy":"IfNotPresent"},"proxyInitImage":{"imageName":"gcr.io/linkerd-io/proxy-init","pullPolicy":"IfNotPresent"},"controlPort":{"port":4190},"ignoreInboundPorts":[],"ignoreOutboundPorts":[],"inboundPort":{"port":4143},"adminPort":{"port":4191},"outboundPort":{"port":4140},"resource":{"requestCpu":"","requestMemory":"","limitCpu":"","limitMemory":""},"proxyUid":"2102","logLevel":{"level":"warn,linkerd=info"},"disableExternalProfiles":true,"proxyVersion":"install-proxy-version","proxyInitImageVersion":"v1.3.3","debugImage":{"imageName":"gcr.io/linkerd-io/debug","pullPolicy":"IfNotPresent"},"debugImageVersion":"install-debug-version"}
  install: |
    {"cliVersion":"dev-undefined","flags":[]}
---
###
### Identity Controller Service
###
---
kind: Secret
apiVersion: v1
metadata:
  name: linkerd-identity-issuer
  namespace: linkerd
  labels:
    linkerd.io/control-plane-component: identity
    linkerd.io/control-plane-ns: linkerd
  annotations:
    linkerd.io/created-by: linkerd/cli dev-undefined
    linkerd.io/identity-issuer-expiry: 2029-02-28T02:03:52Z
data:
  crt.pem: LS0tLS1CRUdJTiBDRVJUSUZJQ0FURS0tLS0tCk1JSUJjakNDQVJpZ0F3SUJBZ0lCQWpBS0JnZ3Foa2pPUFFRREFqQVlNUll3RkFZRFZRUURFdzFqYkhWemRHVnkKTG14dlkyRnNNQjRYRFRFNU1ETXdNekF4TlRrMU1sb1hEVEk1TURJeU9EQXlNRE0xTWxvd0tURW5NQ1VHQTFVRQpBeE1lYVdSbGJuUnBkSGt1YkdsdWEyVnlaQzVqYkhWemRHVnlMbXh2WTJGc01Ga3dFd1lIS29aSXpqMENBUVlJCktvWkl6ajBEQVFjRFFnQUVJU2cwQ21KTkJXTHhKVHNLdDcrYno4QXMxWWZxWkZ1VHEyRm5ZbzAxNk5LVnY3MGUKUUMzVDZ0T3Bhajl4dUtzWGZsVTZaa3VpVlJpaWh3K3RWMmlzcTZOQ01FQXdEZ1lEVlIwUEFRSC9CQVFEQWdFRwpNQjBHQTFVZEpRUVdNQlFHQ0NzR0FRVUZCd01CQmdnckJnRUZCUWNEQWpBUEJnTlZIUk1CQWY4RUJUQURBUUgvCk1Bb0dDQ3FHU000OUJBTUNBMGdBTUVVQ0lGK2FNMEJ3MlBkTUZEcS9LdGFCUXZIZEFZYVVQVng4dmYzam4rTTQKQWFENEFpRUE5SEJkanlXeWlLZUt4bEE4Q29PdlVBd0k5NXhjNlhVTW9EeFJTWGpucFhnPQotLS0tLUVORCBDRVJUSUZJQ0FURS0tLS0t
  key.pem: LS0tLS1CRUdJTiBFQyBQUklWQVRFIEtFWS0tLS0tCk1IY0NBUUVFSU1JSnltZWtZeitra0NMUGtGbHJVeUF1L2NISllSVHl3Zm1BVVJLS1JYZHpvQW9HQ0NxR1NNNDkKQXdFSG9VUURRZ0FFSVNnMENtSk5CV0x4SlRzS3Q3K2J6OEFzMVlmcVpGdVRxMkZuWW8wMTZOS1Z2NzBlUUMzVAo2dE9wYWo5eHVLc1hmbFU2Wmt1aVZSaWlodyt0VjJpc3F3PT0KLS0tLS1FTkQgRUMgUFJJVkFURSBLRVktLS0tLQ==
---
kind: Service
apiVersion: v1
metadata:
  name: linkerd-identity
  namespace: linkerd
  labels:
    linkerd.io/control-plane-component: identity
    linkerd.io/control-plane-ns: linkerd
  annotations:
    linkerd.io/created-by: linkerd/cli dev-undefined
spec:
  type: ClusterIP
  selector:
    linkerd.io/control-plane-component: identity
  ports:
  - name: grpc
    port: 8080
    targetPort: 8080
---
apiVersion: apps/v1
kind: Deployment
metadata:
  annotations:
    linkerd.io/created-by: linkerd/cli dev-undefined
  labels:
    app.kubernetes.io/name: identity
    app.kubernetes.io/part-of: Linkerd
    app.kubernetes.io/version: install-control-plane-version
    linkerd.io/control-plane-component: identity
    linkerd.io/control-plane-ns: linkerd
  name: linkerd-identity
  namespace: linkerd
spec:
  replicas: 1
  selector:
    matchLabels:
      linkerd.io/control-plane-component: identity
      linkerd.io/control-plane-ns: linkerd
      linkerd.io/proxy-deployment: linkerd-identity
  template:
    metadata:
      annotations:
        linkerd.io/created-by: linkerd/cli dev-undefined
        linkerd.io/identity-mode: default
        linkerd.io/proxy-version: install-proxy-version
      labels:
        linkerd.io/control-plane-component: identity
        linkerd.io/control-plane-ns: linkerd
        linkerd.io/workload-ns: linkerd
        linkerd.io/proxy-deployment: linkerd-identity
    spec:
      nodeSelector:
        beta.kubernetes.io/os: linux
      containers:
      - args:
        - identity
        - -log-level=info
        - -trace-collector=linkerd-collector.linkerd.svc.cluster.local:55678
        image: gcr.io/linkerd-io/controller:install-control-plane-version
        imagePullPolicy: IfNotPresent
        livenessProbe:
          httpGet:
            path: /ping
            port: 9990
          initialDelaySeconds: 10
        name: identity
        ports:
        - containerPort: 8080
          name: grpc
        - containerPort: 9990
          name: admin-http
        readinessProbe:
          failureThreshold: 7
          httpGet:
            path: /ready
            port: 9990
        securityContext:
          runAsUser: 2103
        volumeMounts:
        - mountPath: /var/run/linkerd/config
          name: config
        - mountPath: /var/run/linkerd/identity/issuer
          name: identity-issuer
      - env:
        - name: LINKERD2_PROXY_LOG
          value: warn,linkerd=info
        - name: LINKERD2_PROXY_DESTINATION_SVC_ADDR
          value: linkerd-dst.linkerd.svc.cluster.local:8086
        - name: LINKERD2_PROXY_DESTINATION_GET_NETWORKS
          value: "10.0.0.0/8,172.16.0.0/12,192.168.0.0/16"
        - name: LINKERD2_PROXY_CONTROL_LISTEN_ADDR
          value: 0.0.0.0:4190
        - name: LINKERD2_PROXY_ADMIN_LISTEN_ADDR
          value: 0.0.0.0:4191
        - name: LINKERD2_PROXY_OUTBOUND_LISTEN_ADDR
          value: 127.0.0.1:4140
        - name: LINKERD2_PROXY_INBOUND_LISTEN_ADDR
          value: 0.0.0.0:4143
        - name: LINKERD2_PROXY_DESTINATION_GET_SUFFIXES
          value: svc.cluster.local.
        - name: LINKERD2_PROXY_DESTINATION_PROFILE_SUFFIXES
          value: svc.cluster.local.
        - name: LINKERD2_PROXY_INBOUND_ACCEPT_KEEPALIVE
          value: 10000ms
        - name: LINKERD2_PROXY_OUTBOUND_CONNECT_KEEPALIVE
          value: 10000ms
        - name: LINKERD2_PROXY_TRACE_ATTRIBUTES_PATH
          value: /var/run/linkerd/podinfo/labels
        - name: _pod_ns
          valueFrom:
            fieldRef:
              fieldPath: metadata.namespace
        - name: LINKERD2_PROXY_DESTINATION_CONTEXT
          value: ns:$(_pod_ns)
        - name: LINKERD2_PROXY_IDENTITY_DIR
          value: /var/run/linkerd/identity/end-entity
        - name: LINKERD2_PROXY_IDENTITY_TRUST_ANCHORS
          value: |
            -----BEGIN CERTIFICATE-----
            MIIBYDCCAQegAwIBAgIBATAKBggqhkjOPQQDAjAYMRYwFAYDVQQDEw1jbHVzdGVy
            LmxvY2FsMB4XDTE5MDMwMzAxNTk1MloXDTI5MDIyODAyMDM1MlowGDEWMBQGA1UE
            AxMNY2x1c3Rlci5sb2NhbDBZMBMGByqGSM49AgEGCCqGSM49AwEHA0IABAChpAt0
            xtgO9qbVtEtDK80N6iCL2Htyf2kIv2m5QkJ1y0TFQi5hTVe3wtspJ8YpZF0pl364
            6TiYeXB8tOOhIACjQjBAMA4GA1UdDwEB/wQEAwIBBjAdBgNVHSUEFjAUBggrBgEF
            BQcDAQYIKwYBBQUHAwIwDwYDVR0TAQH/BAUwAwEB/zAKBggqhkjOPQQDAgNHADBE
            AiBQ/AAwF8kG8VOmRSUTPakSSa/N4mqK2HsZuhQXCmiZHwIgZEzI5DCkpU7w3SIv
            OLO4Zsk1XrGZHGsmyiEyvYF9lpY=
            -----END CERTIFICATE-----
        - name: LINKERD2_PROXY_IDENTITY_TOKEN_FILE
          value: /var/run/secrets/kubernetes.io/serviceaccount/token
        - name: LINKERD2_PROXY_IDENTITY_SVC_ADDR
          value: localhost.:8080
        - name: _pod_sa
          valueFrom:
            fieldRef:
              fieldPath: spec.serviceAccountName
        - name: _l5d_ns
          value: linkerd
        - name: _l5d_trustdomain
          value: cluster.local
        - name: LINKERD2_PROXY_IDENTITY_LOCAL_NAME
          value: $(_pod_sa).$(_pod_ns).serviceaccount.identity.$(_l5d_ns).$(_l5d_trustdomain)
        - name: LINKERD2_PROXY_IDENTITY_SVC_NAME
          value: linkerd-identity.$(_l5d_ns).serviceaccount.identity.$(_l5d_ns).$(_l5d_trustdomain)
        - name: LINKERD2_PROXY_DESTINATION_SVC_NAME
          value: linkerd-destination.$(_l5d_ns).serviceaccount.identity.$(_l5d_ns).$(_l5d_trustdomain)
        - name: LINKERD2_PROXY_TAP_SVC_NAME
          value: linkerd-tap.$(_l5d_ns).serviceaccount.identity.$(_l5d_ns).$(_l5d_trustdomain)
        - name: LINKERD2_PROXY_TRACE_COLLECTOR_SVC_ADDR
          value: linkerd-collector.linkerd.svc.cluster.local:55678
        - name: LINKERD2_PROXY_TRACE_COLLECTOR_SVC_NAME
          value: linkerd-collector.linkerd.serviceaccount.identity.$(_l5d_ns).$(_l5d_trustdomain)
        image: gcr.io/linkerd-io/proxy:install-proxy-version
        imagePullPolicy: IfNotPresent
        livenessProbe:
          httpGet:
            path: /live
            port: 4191
          initialDelaySeconds: 10
        name: linkerd-proxy
        ports:
        - containerPort: 4143
          name: linkerd-proxy
        - containerPort: 4191
          name: linkerd-admin
        readinessProbe:
          httpGet:
            path: /ready
            port: 4191
          initialDelaySeconds: 2
        resources:
        securityContext:
          allowPrivilegeEscalation: false
          readOnlyRootFilesystem: true
          runAsUser: 2102
        terminationMessagePolicy: FallbackToLogsOnError
        volumeMounts:
        - mountPath: var/run/linkerd/podinfo
          name: podinfo
        - mountPath: /var/run/linkerd/identity/end-entity
          name: linkerd-identity-end-entity
      initContainers:
      - args:
        - --incoming-proxy-port
        - "4143"
        - --outgoing-proxy-port
        - "4140"
        - --proxy-uid
        - "2102"
        - --inbound-ports-to-ignore
        - 4190,4191
        - --outbound-ports-to-ignore
        - "443"
        image: gcr.io/linkerd-io/proxy-init:v1.3.3
        imagePullPolicy: IfNotPresent
        name: linkerd-init
        resources:
          limits:
            cpu: "100m"
            memory: "50Mi"
          requests:
            cpu: "10m"
            memory: "10Mi"
        securityContext:
          allowPrivilegeEscalation: false
          capabilities:
            add:
            - NET_ADMIN
            - NET_RAW
          privileged: false
          readOnlyRootFilesystem: true
          runAsNonRoot: false
          runAsUser: 0
        terminationMessagePolicy: FallbackToLogsOnError
      serviceAccountName: linkerd-identity
      volumes:
      - configMap:
          name: linkerd-config
        name: config
      - name: identity-issuer
        secret:
          secretName: linkerd-identity-issuer
      - downwardAPI:
          items:
          - fieldRef:
              fieldPath: metadata.labels
            path: "labels"
        name: podinfo
      - emptyDir:
          medium: Memory
        name: linkerd-identity-end-entity
---
###
### Controller
###
---
kind: Service
apiVersion: v1
metadata:
  name: linkerd-controller-api
  namespace: linkerd
  labels:
    linkerd.io/control-plane-component: controller
    linkerd.io/control-plane-ns: linkerd
  annotations:
    linkerd.io/created-by: linkerd/cli dev-undefined
spec:
  type: ClusterIP
  selector:
    linkerd.io/control-plane-component: controller
  ports:
  - name: http
    port: 8085
    targetPort: 8085
---
apiVersion: apps/v1
kind: Deployment
metadata:
  annotations:
    linkerd.io/created-by: linkerd/cli dev-undefined
  labels:
    app.kubernetes.io/name: controller
    app.kubernetes.io/part-of: Linkerd
    app.kubernetes.io/version: install-control-plane-version
    linkerd.io/control-plane-component: controller
    linkerd.io/control-plane-ns: linkerd
  name: linkerd-controller
  namespace: linkerd
spec:
  replicas: 1
  selector:
    matchLabels:
      linkerd.io/control-plane-component: controller
      linkerd.io/control-plane-ns: linkerd
      linkerd.io/proxy-deployment: linkerd-controller
  template:
    metadata:
      annotations:
        linkerd.io/created-by: linkerd/cli dev-undefined
        linkerd.io/identity-mode: default
        linkerd.io/proxy-version: install-proxy-version
      labels:
        linkerd.io/control-plane-component: controller
        linkerd.io/control-plane-ns: linkerd
        linkerd.io/workload-ns: linkerd
        linkerd.io/proxy-deployment: linkerd-controller
    spec:
      nodeSelector:
        beta.kubernetes.io/os: linux
      containers:
      - args:
        - public-api
        - -prometheus-url=http://linkerd-prometheus.linkerd.svc.cluster.local:9090
        - -destination-addr=linkerd-dst.linkerd.svc.cluster.local:8086
        - -controller-namespace=linkerd
        - -log-level=info
        - -trace-collector=linkerd-collector.linkerd.svc.cluster.local:55678
        image: gcr.io/linkerd-io/controller:install-control-plane-version
        imagePullPolicy: IfNotPresent
        livenessProbe:
          httpGet:
            path: /ping
            port: 9995
          initialDelaySeconds: 10
        name: public-api
        ports:
        - containerPort: 8085
          name: http
        - containerPort: 9995
          name: admin-http
        readinessProbe:
          failureThreshold: 7
          httpGet:
            path: /ready
            port: 9995
        securityContext:
          runAsUser: 2103
        volumeMounts:
        - mountPath: /var/run/linkerd/config
          name: config
      - env:
        - name: LINKERD2_PROXY_LOG
          value: warn,linkerd=info
        - name: LINKERD2_PROXY_DESTINATION_SVC_ADDR
          value: linkerd-dst.linkerd.svc.cluster.local:8086
        - name: LINKERD2_PROXY_DESTINATION_GET_NETWORKS
          value: "10.0.0.0/8,172.16.0.0/12,192.168.0.0/16"
        - name: LINKERD2_PROXY_CONTROL_LISTEN_ADDR
          value: 0.0.0.0:4190
        - name: LINKERD2_PROXY_ADMIN_LISTEN_ADDR
          value: 0.0.0.0:4191
        - name: LINKERD2_PROXY_OUTBOUND_LISTEN_ADDR
          value: 127.0.0.1:4140
        - name: LINKERD2_PROXY_INBOUND_LISTEN_ADDR
          value: 0.0.0.0:4143
        - name: LINKERD2_PROXY_DESTINATION_GET_SUFFIXES
          value: svc.cluster.local.
        - name: LINKERD2_PROXY_DESTINATION_PROFILE_SUFFIXES
          value: svc.cluster.local.
        - name: LINKERD2_PROXY_INBOUND_ACCEPT_KEEPALIVE
          value: 10000ms
        - name: LINKERD2_PROXY_OUTBOUND_CONNECT_KEEPALIVE
          value: 10000ms
        - name: LINKERD2_PROXY_TRACE_ATTRIBUTES_PATH
          value: /var/run/linkerd/podinfo/labels
        - name: _pod_ns
          valueFrom:
            fieldRef:
              fieldPath: metadata.namespace
        - name: LINKERD2_PROXY_DESTINATION_CONTEXT
          value: ns:$(_pod_ns)
        - name: LINKERD2_PROXY_IDENTITY_DIR
          value: /var/run/linkerd/identity/end-entity
        - name: LINKERD2_PROXY_IDENTITY_TRUST_ANCHORS
          value: |
            -----BEGIN CERTIFICATE-----
            MIIBYDCCAQegAwIBAgIBATAKBggqhkjOPQQDAjAYMRYwFAYDVQQDEw1jbHVzdGVy
            LmxvY2FsMB4XDTE5MDMwMzAxNTk1MloXDTI5MDIyODAyMDM1MlowGDEWMBQGA1UE
            AxMNY2x1c3Rlci5sb2NhbDBZMBMGByqGSM49AgEGCCqGSM49AwEHA0IABAChpAt0
            xtgO9qbVtEtDK80N6iCL2Htyf2kIv2m5QkJ1y0TFQi5hTVe3wtspJ8YpZF0pl364
            6TiYeXB8tOOhIACjQjBAMA4GA1UdDwEB/wQEAwIBBjAdBgNVHSUEFjAUBggrBgEF
            BQcDAQYIKwYBBQUHAwIwDwYDVR0TAQH/BAUwAwEB/zAKBggqhkjOPQQDAgNHADBE
            AiBQ/AAwF8kG8VOmRSUTPakSSa/N4mqK2HsZuhQXCmiZHwIgZEzI5DCkpU7w3SIv
            OLO4Zsk1XrGZHGsmyiEyvYF9lpY=
            -----END CERTIFICATE-----
        - name: LINKERD2_PROXY_IDENTITY_TOKEN_FILE
          value: /var/run/secrets/kubernetes.io/serviceaccount/token
        - name: LINKERD2_PROXY_IDENTITY_SVC_ADDR
          value: linkerd-identity.linkerd.svc.cluster.local:8080
        - name: _pod_sa
          valueFrom:
            fieldRef:
              fieldPath: spec.serviceAccountName
        - name: _l5d_ns
          value: linkerd
        - name: _l5d_trustdomain
          value: cluster.local
        - name: LINKERD2_PROXY_IDENTITY_LOCAL_NAME
          value: $(_pod_sa).$(_pod_ns).serviceaccount.identity.$(_l5d_ns).$(_l5d_trustdomain)
        - name: LINKERD2_PROXY_IDENTITY_SVC_NAME
          value: linkerd-identity.$(_l5d_ns).serviceaccount.identity.$(_l5d_ns).$(_l5d_trustdomain)
        - name: LINKERD2_PROXY_DESTINATION_SVC_NAME
          value: linkerd-destination.$(_l5d_ns).serviceaccount.identity.$(_l5d_ns).$(_l5d_trustdomain)
        - name: LINKERD2_PROXY_TAP_SVC_NAME
          value: linkerd-tap.$(_l5d_ns).serviceaccount.identity.$(_l5d_ns).$(_l5d_trustdomain)
        - name: LINKERD2_PROXY_TRACE_COLLECTOR_SVC_ADDR
          value: linkerd-collector.linkerd.svc.cluster.local:55678
        - name: LINKERD2_PROXY_TRACE_COLLECTOR_SVC_NAME
          value: linkerd-collector.linkerd.serviceaccount.identity.$(_l5d_ns).$(_l5d_trustdomain)
        image: gcr.io/linkerd-io/proxy:install-proxy-version
        imagePullPolicy: IfNotPresent
        livenessProbe:
          httpGet:
            path: /live
            port: 4191
          initialDelaySeconds: 10
        name: linkerd-proxy
        ports:
        - containerPort: 4143
          name: linkerd-proxy
        - containerPort: 4191
          name: linkerd-admin
        readinessProbe:
          httpGet:
            path: /ready
            port: 4191
          initialDelaySeconds: 2
        resources:
        securityContext:
          allowPrivilegeEscalation: false
          readOnlyRootFilesystem: true
          runAsUser: 2102
        terminationMessagePolicy: FallbackToLogsOnError
        volumeMounts:
        - mountPath: var/run/linkerd/podinfo
          name: podinfo
        - mountPath: /var/run/linkerd/identity/end-entity
          name: linkerd-identity-end-entity
      initContainers:
      - args:
        - --incoming-proxy-port
        - "4143"
        - --outgoing-proxy-port
        - "4140"
        - --proxy-uid
        - "2102"
        - --inbound-ports-to-ignore
        - 4190,4191
        - --outbound-ports-to-ignore
        - "443"
        image: gcr.io/linkerd-io/proxy-init:v1.3.3
        imagePullPolicy: IfNotPresent
        name: linkerd-init
        resources:
          limits:
            cpu: "100m"
            memory: "50Mi"
          requests:
            cpu: "10m"
            memory: "10Mi"
        securityContext:
          allowPrivilegeEscalation: false
          capabilities:
            add:
            - NET_ADMIN
            - NET_RAW
          privileged: false
          readOnlyRootFilesystem: true
          runAsNonRoot: false
          runAsUser: 0
        terminationMessagePolicy: FallbackToLogsOnError
      serviceAccountName: linkerd-controller
      volumes:
      - configMap:
          name: linkerd-config
        name: config
      - downwardAPI:
          items:
          - fieldRef:
              fieldPath: metadata.labels
            path: "labels"
        name: podinfo
      - emptyDir:
          medium: Memory
        name: linkerd-identity-end-entity
---
###
### Destination Controller Service
###
---
kind: Service
apiVersion: v1
metadata:
  name: linkerd-dst
  namespace: linkerd
  labels:
    linkerd.io/control-plane-component: destination
    linkerd.io/control-plane-ns: linkerd
  annotations:
    linkerd.io/created-by: linkerd/cli dev-undefined
spec:
  type: ClusterIP
  selector:
    linkerd.io/control-plane-component: destination
  ports:
  - name: grpc
    port: 8086
    targetPort: 8086
---
apiVersion: apps/v1
kind: Deployment
metadata:
  annotations:
    linkerd.io/created-by: linkerd/cli dev-undefined
  labels:
    app.kubernetes.io/name: destination
    app.kubernetes.io/part-of: Linkerd
    app.kubernetes.io/version: install-control-plane-version
    linkerd.io/control-plane-component: destination
    linkerd.io/control-plane-ns: linkerd
  name: linkerd-destination
  namespace: linkerd
spec:
  replicas: 1
  selector:
    matchLabels:
      linkerd.io/control-plane-component: destination
      linkerd.io/control-plane-ns: linkerd
      linkerd.io/proxy-deployment: linkerd-destination
  template:
    metadata:
      annotations:
        linkerd.io/created-by: linkerd/cli dev-undefined
        linkerd.io/identity-mode: default
        linkerd.io/proxy-version: install-proxy-version
      labels:
        linkerd.io/control-plane-component: destination
        linkerd.io/control-plane-ns: linkerd
        linkerd.io/workload-ns: linkerd
        linkerd.io/proxy-deployment: linkerd-destination
    spec:
      nodeSelector:
        beta.kubernetes.io/os: linux
      containers:
      - args:
        - destination
        - -addr=:8086
        - -controller-namespace=linkerd
        - -enable-h2-upgrade=true
        - -log-level=info
        - -trace-collector=linkerd-collector.linkerd.svc.cluster.local:55678
        image: gcr.io/linkerd-io/controller:install-control-plane-version
        imagePullPolicy: IfNotPresent
        livenessProbe:
          httpGet:
            path: /ping
            port: 9996
          initialDelaySeconds: 10
        name: destination
        ports:
        - containerPort: 8086
          name: grpc
        - containerPort: 9996
          name: admin-http
        readinessProbe:
          failureThreshold: 7
          httpGet:
            path: /ready
            port: 9996
        securityContext:
          runAsUser: 2103
        volumeMounts:
        - mountPath: /var/run/linkerd/config
          name: config
      - env:
        - name: LINKERD2_PROXY_LOG
          value: warn,linkerd=info
        - name: LINKERD2_PROXY_DESTINATION_SVC_ADDR
          value: localhost.:8086
        - name: LINKERD2_PROXY_DESTINATION_GET_NETWORKS
          value: "10.0.0.0/8,172.16.0.0/12,192.168.0.0/16"
        - name: LINKERD2_PROXY_CONTROL_LISTEN_ADDR
          value: 0.0.0.0:4190
        - name: LINKERD2_PROXY_ADMIN_LISTEN_ADDR
          value: 0.0.0.0:4191
        - name: LINKERD2_PROXY_OUTBOUND_LISTEN_ADDR
          value: 127.0.0.1:4140
        - name: LINKERD2_PROXY_INBOUND_LISTEN_ADDR
          value: 0.0.0.0:4143
        - name: LINKERD2_PROXY_DESTINATION_GET_SUFFIXES
          value: svc.cluster.local.
        - name: LINKERD2_PROXY_DESTINATION_PROFILE_SUFFIXES
          value: svc.cluster.local.
        - name: LINKERD2_PROXY_INBOUND_ACCEPT_KEEPALIVE
          value: 10000ms
        - name: LINKERD2_PROXY_OUTBOUND_CONNECT_KEEPALIVE
          value: 10000ms
        - name: LINKERD2_PROXY_TRACE_ATTRIBUTES_PATH
          value: /var/run/linkerd/podinfo/labels
        - name: _pod_ns
          valueFrom:
            fieldRef:
              fieldPath: metadata.namespace
        - name: LINKERD2_PROXY_DESTINATION_CONTEXT
          value: ns:$(_pod_ns)
        - name: LINKERD2_PROXY_IDENTITY_DIR
          value: /var/run/linkerd/identity/end-entity
        - name: LINKERD2_PROXY_IDENTITY_TRUST_ANCHORS
          value: |
            -----BEGIN CERTIFICATE-----
            MIIBYDCCAQegAwIBAgIBATAKBggqhkjOPQQDAjAYMRYwFAYDVQQDEw1jbHVzdGVy
            LmxvY2FsMB4XDTE5MDMwMzAxNTk1MloXDTI5MDIyODAyMDM1MlowGDEWMBQGA1UE
            AxMNY2x1c3Rlci5sb2NhbDBZMBMGByqGSM49AgEGCCqGSM49AwEHA0IABAChpAt0
            xtgO9qbVtEtDK80N6iCL2Htyf2kIv2m5QkJ1y0TFQi5hTVe3wtspJ8YpZF0pl364
            6TiYeXB8tOOhIACjQjBAMA4GA1UdDwEB/wQEAwIBBjAdBgNVHSUEFjAUBggrBgEF
            BQcDAQYIKwYBBQUHAwIwDwYDVR0TAQH/BAUwAwEB/zAKBggqhkjOPQQDAgNHADBE
            AiBQ/AAwF8kG8VOmRSUTPakSSa/N4mqK2HsZuhQXCmiZHwIgZEzI5DCkpU7w3SIv
            OLO4Zsk1XrGZHGsmyiEyvYF9lpY=
            -----END CERTIFICATE-----
        - name: LINKERD2_PROXY_IDENTITY_TOKEN_FILE
          value: /var/run/secrets/kubernetes.io/serviceaccount/token
        - name: LINKERD2_PROXY_IDENTITY_SVC_ADDR
          value: linkerd-identity.linkerd.svc.cluster.local:8080
        - name: _pod_sa
          valueFrom:
            fieldRef:
              fieldPath: spec.serviceAccountName
        - name: _l5d_ns
          value: linkerd
        - name: _l5d_trustdomain
          value: cluster.local
        - name: LINKERD2_PROXY_IDENTITY_LOCAL_NAME
          value: $(_pod_sa).$(_pod_ns).serviceaccount.identity.$(_l5d_ns).$(_l5d_trustdomain)
        - name: LINKERD2_PROXY_IDENTITY_SVC_NAME
          value: linkerd-identity.$(_l5d_ns).serviceaccount.identity.$(_l5d_ns).$(_l5d_trustdomain)
        - name: LINKERD2_PROXY_DESTINATION_SVC_NAME
          value: linkerd-destination.$(_l5d_ns).serviceaccount.identity.$(_l5d_ns).$(_l5d_trustdomain)
        - name: LINKERD2_PROXY_TAP_SVC_NAME
          value: linkerd-tap.$(_l5d_ns).serviceaccount.identity.$(_l5d_ns).$(_l5d_trustdomain)
        - name: LINKERD2_PROXY_TRACE_COLLECTOR_SVC_ADDR
          value: linkerd-collector.linkerd.svc.cluster.local:55678
        - name: LINKERD2_PROXY_TRACE_COLLECTOR_SVC_NAME
          value: linkerd-collector.linkerd.serviceaccount.identity.$(_l5d_ns).$(_l5d_trustdomain)
        image: gcr.io/linkerd-io/proxy:install-proxy-version
        imagePullPolicy: IfNotPresent
        livenessProbe:
          httpGet:
            path: /live
            port: 4191
          initialDelaySeconds: 10
        name: linkerd-proxy
        ports:
        - containerPort: 4143
          name: linkerd-proxy
        - containerPort: 4191
          name: linkerd-admin
        readinessProbe:
          httpGet:
            path: /ready
            port: 4191
          initialDelaySeconds: 2
        resources:
        securityContext:
          allowPrivilegeEscalation: false
          readOnlyRootFilesystem: true
          runAsUser: 2102
        terminationMessagePolicy: FallbackToLogsOnError
        volumeMounts:
        - mountPath: var/run/linkerd/podinfo
          name: podinfo
        - mountPath: /var/run/linkerd/identity/end-entity
          name: linkerd-identity-end-entity
      initContainers:
      - args:
        - --incoming-proxy-port
        - "4143"
        - --outgoing-proxy-port
        - "4140"
        - --proxy-uid
        - "2102"
        - --inbound-ports-to-ignore
        - 4190,4191
        - --outbound-ports-to-ignore
        - "443"
        image: gcr.io/linkerd-io/proxy-init:v1.3.3
        imagePullPolicy: IfNotPresent
        name: linkerd-init
        resources:
          limits:
            cpu: "100m"
            memory: "50Mi"
          requests:
            cpu: "10m"
            memory: "10Mi"
        securityContext:
          allowPrivilegeEscalation: false
          capabilities:
            add:
            - NET_ADMIN
            - NET_RAW
          privileged: false
          readOnlyRootFilesystem: true
          runAsNonRoot: false
          runAsUser: 0
        terminationMessagePolicy: FallbackToLogsOnError
      serviceAccountName: linkerd-destination
      volumes:
      - configMap:
          name: linkerd-config
        name: config
      - downwardAPI:
          items:
          - fieldRef:
              fieldPath: metadata.labels
            path: "labels"
        name: podinfo
      - emptyDir:
          medium: Memory
        name: linkerd-identity-end-entity
---
###
### Heartbeat
###
---
apiVersion: batch/v1beta1
kind: CronJob
metadata:
  name: linkerd-heartbeat
  namespace: linkerd
  labels:
    app.kubernetes.io/name: heartbeat
    app.kubernetes.io/part-of: Linkerd
    app.kubernetes.io/version: install-control-plane-version
    linkerd.io/control-plane-component: heartbeat
    linkerd.io/control-plane-ns: linkerd
  annotations:
    linkerd.io/created-by: linkerd/cli dev-undefined
spec:
  schedule: "1 2 3 4 5"
  successfulJobsHistoryLimit: 0
  jobTemplate:
    spec:
      template:
        metadata:
          labels:
            linkerd.io/control-plane-component: heartbeat
            linkerd.io/workload-ns: linkerd
          annotations:
            linkerd.io/created-by: linkerd/cli dev-undefined
        spec:
          nodeSelector:
            beta.kubernetes.io/os: linux
          serviceAccountName: linkerd-heartbeat
          restartPolicy: Never
          containers:
          - name: heartbeat
            image: gcr.io/linkerd-io/controller:install-control-plane-version
            imagePullPolicy: IfNotPresent
            args:
            - "heartbeat"
            - "-prometheus-url=http://linkerd-prometheus.linkerd.svc.cluster.local:9090"
            - "-controller-namespace=linkerd"
            - "-log-level=info"
            securityContext:
              runAsUser: 2103
---
###
### Web
###
---
kind: Service
apiVersion: v1
metadata:
  name: linkerd-web
  namespace: linkerd
  labels:
    linkerd.io/control-plane-component: web
    linkerd.io/control-plane-ns: linkerd
  annotations:
    linkerd.io/created-by: linkerd/cli dev-undefined
spec:
  type: ClusterIP
  selector:
    linkerd.io/control-plane-component: web
  ports:
  - name: http
    port: 8084
    targetPort: 8084
  - name: admin-http
    port: 9994
    targetPort: 9994
---
apiVersion: apps/v1
kind: Deployment
metadata:
  annotations:
    linkerd.io/created-by: linkerd/cli dev-undefined
  labels:
    app.kubernetes.io/name: web
    app.kubernetes.io/part-of: Linkerd
    app.kubernetes.io/version: install-control-plane-version
    linkerd.io/control-plane-component: web
    linkerd.io/control-plane-ns: linkerd
  name: linkerd-web
  namespace: linkerd
spec:
  replicas: 1
  selector:
    matchLabels:
      linkerd.io/control-plane-component: web
      linkerd.io/control-plane-ns: linkerd
      linkerd.io/proxy-deployment: linkerd-web
  template:
    metadata:
      annotations:
        linkerd.io/created-by: linkerd/cli dev-undefined
        linkerd.io/identity-mode: default
        linkerd.io/proxy-version: install-proxy-version
      labels:
        linkerd.io/control-plane-component: web
        linkerd.io/control-plane-ns: linkerd
        linkerd.io/workload-ns: linkerd
        linkerd.io/proxy-deployment: linkerd-web
    spec:
      nodeSelector:
        beta.kubernetes.io/os: linux
      containers:
      - args:
        - -api-addr=linkerd-controller-api.linkerd.svc.cluster.local:8085
        - -grafana-addr=linkerd-grafana.linkerd.svc.cluster.local:3000
        - -controller-namespace=linkerd
        - -log-level=info
        - -enforced-host=^(localhost|127\.0\.0\.1|linkerd-web\.linkerd\.svc\.cluster\.local|linkerd-web\.linkerd\.svc|\[::1\])(:\d+)?$
        - -trace-collector=linkerd-collector.linkerd.svc.cluster.local:55678
        image: gcr.io/linkerd-io/web:install-control-plane-version
        imagePullPolicy: IfNotPresent
        livenessProbe:
          httpGet:
            path: /ping
            port: 9994
          initialDelaySeconds: 10
        name: web
        ports:
        - containerPort: 8084
          name: http
        - containerPort: 9994
          name: admin-http
        readinessProbe:
          failureThreshold: 7
          httpGet:
            path: /ready
            port: 9994
        securityContext:
          runAsUser: 2103
        volumeMounts:
        - mountPath: /var/run/linkerd/config
          name: config
      - env:
        - name: LINKERD2_PROXY_LOG
          value: warn,linkerd=info
        - name: LINKERD2_PROXY_DESTINATION_SVC_ADDR
          value: linkerd-dst.linkerd.svc.cluster.local:8086
        - name: LINKERD2_PROXY_DESTINATION_GET_NETWORKS
          value: "10.0.0.0/8,172.16.0.0/12,192.168.0.0/16"
        - name: LINKERD2_PROXY_CONTROL_LISTEN_ADDR
          value: 0.0.0.0:4190
        - name: LINKERD2_PROXY_ADMIN_LISTEN_ADDR
          value: 0.0.0.0:4191
        - name: LINKERD2_PROXY_OUTBOUND_LISTEN_ADDR
          value: 127.0.0.1:4140
        - name: LINKERD2_PROXY_INBOUND_LISTEN_ADDR
          value: 0.0.0.0:4143
        - name: LINKERD2_PROXY_DESTINATION_GET_SUFFIXES
          value: svc.cluster.local.
        - name: LINKERD2_PROXY_DESTINATION_PROFILE_SUFFIXES
          value: svc.cluster.local.
        - name: LINKERD2_PROXY_INBOUND_ACCEPT_KEEPALIVE
          value: 10000ms
        - name: LINKERD2_PROXY_OUTBOUND_CONNECT_KEEPALIVE
          value: 10000ms
        - name: LINKERD2_PROXY_TRACE_ATTRIBUTES_PATH
          value: /var/run/linkerd/podinfo/labels
        - name: _pod_ns
          valueFrom:
            fieldRef:
              fieldPath: metadata.namespace
        - name: LINKERD2_PROXY_DESTINATION_CONTEXT
          value: ns:$(_pod_ns)
        - name: LINKERD2_PROXY_IDENTITY_DIR
          value: /var/run/linkerd/identity/end-entity
        - name: LINKERD2_PROXY_IDENTITY_TRUST_ANCHORS
          value: |
            -----BEGIN CERTIFICATE-----
            MIIBYDCCAQegAwIBAgIBATAKBggqhkjOPQQDAjAYMRYwFAYDVQQDEw1jbHVzdGVy
            LmxvY2FsMB4XDTE5MDMwMzAxNTk1MloXDTI5MDIyODAyMDM1MlowGDEWMBQGA1UE
            AxMNY2x1c3Rlci5sb2NhbDBZMBMGByqGSM49AgEGCCqGSM49AwEHA0IABAChpAt0
            xtgO9qbVtEtDK80N6iCL2Htyf2kIv2m5QkJ1y0TFQi5hTVe3wtspJ8YpZF0pl364
            6TiYeXB8tOOhIACjQjBAMA4GA1UdDwEB/wQEAwIBBjAdBgNVHSUEFjAUBggrBgEF
            BQcDAQYIKwYBBQUHAwIwDwYDVR0TAQH/BAUwAwEB/zAKBggqhkjOPQQDAgNHADBE
            AiBQ/AAwF8kG8VOmRSUTPakSSa/N4mqK2HsZuhQXCmiZHwIgZEzI5DCkpU7w3SIv
            OLO4Zsk1XrGZHGsmyiEyvYF9lpY=
            -----END CERTIFICATE-----
        - name: LINKERD2_PROXY_IDENTITY_TOKEN_FILE
          value: /var/run/secrets/kubernetes.io/serviceaccount/token
        - name: LINKERD2_PROXY_IDENTITY_SVC_ADDR
          value: linkerd-identity.linkerd.svc.cluster.local:8080
        - name: _pod_sa
          valueFrom:
            fieldRef:
              fieldPath: spec.serviceAccountName
        - name: _l5d_ns
          value: linkerd
        - name: _l5d_trustdomain
          value: cluster.local
        - name: LINKERD2_PROXY_IDENTITY_LOCAL_NAME
          value: $(_pod_sa).$(_pod_ns).serviceaccount.identity.$(_l5d_ns).$(_l5d_trustdomain)
        - name: LINKERD2_PROXY_IDENTITY_SVC_NAME
          value: linkerd-identity.$(_l5d_ns).serviceaccount.identity.$(_l5d_ns).$(_l5d_trustdomain)
        - name: LINKERD2_PROXY_DESTINATION_SVC_NAME
          value: linkerd-destination.$(_l5d_ns).serviceaccount.identity.$(_l5d_ns).$(_l5d_trustdomain)
        - name: LINKERD2_PROXY_TAP_SVC_NAME
          value: linkerd-tap.$(_l5d_ns).serviceaccount.identity.$(_l5d_ns).$(_l5d_trustdomain)
        - name: LINKERD2_PROXY_TRACE_COLLECTOR_SVC_ADDR
          value: linkerd-collector.linkerd.svc.cluster.local:55678
        - name: LINKERD2_PROXY_TRACE_COLLECTOR_SVC_NAME
          value: linkerd-collector.linkerd.serviceaccount.identity.$(_l5d_ns).$(_l5d_trustdomain)
        image: gcr.io/linkerd-io/proxy:install-proxy-version
        imagePullPolicy: IfNotPresent
        livenessProbe:
          httpGet:
            path: /live
            port: 4191
          initialDelaySeconds: 10
        name: linkerd-proxy
        ports:
        - containerPort: 4143
          name: linkerd-proxy
        - containerPort: 4191
          name: linkerd-admin
        readinessProbe:
          httpGet:
            path: /ready
            port: 4191
          initialDelaySeconds: 2
        resources:
        securityContext:
          allowPrivilegeEscalation: false
          readOnlyRootFilesystem: true
          runAsUser: 2102
        terminationMessagePolicy: FallbackToLogsOnError
        volumeMounts:
        - mountPath: var/run/linkerd/podinfo
          name: podinfo
        - mountPath: /var/run/linkerd/identity/end-entity
          name: linkerd-identity-end-entity
      initContainers:
      - args:
        - --incoming-proxy-port
        - "4143"
        - --outgoing-proxy-port
        - "4140"
        - --proxy-uid
        - "2102"
        - --inbound-ports-to-ignore
        - 4190,4191
        - --outbound-ports-to-ignore
        - "443"
        image: gcr.io/linkerd-io/proxy-init:v1.3.3
        imagePullPolicy: IfNotPresent
        name: linkerd-init
        resources:
          limits:
            cpu: "100m"
            memory: "50Mi"
          requests:
            cpu: "10m"
            memory: "10Mi"
        securityContext:
          allowPrivilegeEscalation: false
          capabilities:
            add:
            - NET_ADMIN
            - NET_RAW
          privileged: false
          readOnlyRootFilesystem: true
          runAsNonRoot: false
          runAsUser: 0
        terminationMessagePolicy: FallbackToLogsOnError
      serviceAccountName: linkerd-web
      volumes:
      - configMap:
          name: linkerd-config
        name: config
      - downwardAPI:
          items:
          - fieldRef:
              fieldPath: metadata.labels
            path: "labels"
        name: podinfo
      - emptyDir:
          medium: Memory
        name: linkerd-identity-end-entity
---
###
### Proxy Injector
###
---
apiVersion: apps/v1
kind: Deployment
metadata:
  annotations:
    linkerd.io/created-by: linkerd/cli dev-undefined
  labels:
    app.kubernetes.io/name: proxy-injector
    app.kubernetes.io/part-of: Linkerd
    app.kubernetes.io/version: install-control-plane-version
    linkerd.io/control-plane-component: proxy-injector
    linkerd.io/control-plane-ns: linkerd
  name: linkerd-proxy-injector
  namespace: linkerd
spec:
  replicas: 1
  selector:
    matchLabels:
      linkerd.io/control-plane-component: proxy-injector
  template:
    metadata:
      annotations:
        linkerd.io/created-by: linkerd/cli dev-undefined
        linkerd.io/identity-mode: default
        linkerd.io/proxy-version: install-proxy-version
      labels:
        linkerd.io/control-plane-component: proxy-injector
        linkerd.io/control-plane-ns: linkerd
        linkerd.io/workload-ns: linkerd
        linkerd.io/proxy-deployment: linkerd-proxy-injector
    spec:
      nodeSelector:
        beta.kubernetes.io/os: linux
      containers:
      - args:
        - proxy-injector
        - -log-level=info
        image: gcr.io/linkerd-io/controller:install-control-plane-version
        imagePullPolicy: IfNotPresent
        livenessProbe:
          httpGet:
            path: /ping
            port: 9995
          initialDelaySeconds: 10
        name: proxy-injector
        ports:
        - containerPort: 8443
          name: proxy-injector
        - containerPort: 9995
          name: admin-http
        readinessProbe:
          failureThreshold: 7
          httpGet:
            path: /ready
            port: 9995
        securityContext:
<<<<<<< HEAD
=======
          runAsUser: 65534
        volumeMounts:
        - mountPath: /data
          name: data
        - mountPath: /etc/prometheus/prometheus.yml
          name: prometheus-config
          subPath: prometheus.yml
          readOnly: true
      - env:
        - name: LINKERD2_PROXY_LOG
          value: warn,linkerd=info
        - name: LINKERD2_PROXY_DESTINATION_SVC_ADDR
          value: linkerd-dst.linkerd.svc.cluster.local:8086
        - name: LINKERD2_PROXY_DESTINATION_GET_NETWORKS
          value: "10.0.0.0/8,172.16.0.0/12,192.168.0.0/16"
        - name: LINKERD2_PROXY_CONTROL_LISTEN_ADDR
          value: 0.0.0.0:4190
        - name: LINKERD2_PROXY_ADMIN_LISTEN_ADDR
          value: 0.0.0.0:4191
        - name: LINKERD2_PROXY_OUTBOUND_LISTEN_ADDR
          value: 127.0.0.1:4140
        - name: LINKERD2_PROXY_INBOUND_LISTEN_ADDR
          value: 0.0.0.0:4143
        - name: LINKERD2_PROXY_DESTINATION_GET_SUFFIXES
          value: svc.cluster.local.
        - name: LINKERD2_PROXY_DESTINATION_PROFILE_SUFFIXES
          value: svc.cluster.local.
        - name: LINKERD2_PROXY_INBOUND_ACCEPT_KEEPALIVE
          value: 10000ms
        - name: LINKERD2_PROXY_OUTBOUND_CONNECT_KEEPALIVE
          value: 10000ms
        - name: LINKERD2_PROXY_TRACE_ATTRIBUTES_PATH
          value: /var/run/linkerd/podinfo/labels
        - name: _pod_ns
          valueFrom:
            fieldRef:
              fieldPath: metadata.namespace
        - name: LINKERD2_PROXY_DESTINATION_CONTEXT
          value: ns:$(_pod_ns)
        - name: LINKERD2_PROXY_OUTBOUND_ROUTER_CAPACITY
          value: "10000"
        - name: LINKERD2_PROXY_IDENTITY_DIR
          value: /var/run/linkerd/identity/end-entity
        - name: LINKERD2_PROXY_IDENTITY_TRUST_ANCHORS
          value: |
            -----BEGIN CERTIFICATE-----
            MIIBYDCCAQegAwIBAgIBATAKBggqhkjOPQQDAjAYMRYwFAYDVQQDEw1jbHVzdGVy
            LmxvY2FsMB4XDTE5MDMwMzAxNTk1MloXDTI5MDIyODAyMDM1MlowGDEWMBQGA1UE
            AxMNY2x1c3Rlci5sb2NhbDBZMBMGByqGSM49AgEGCCqGSM49AwEHA0IABAChpAt0
            xtgO9qbVtEtDK80N6iCL2Htyf2kIv2m5QkJ1y0TFQi5hTVe3wtspJ8YpZF0pl364
            6TiYeXB8tOOhIACjQjBAMA4GA1UdDwEB/wQEAwIBBjAdBgNVHSUEFjAUBggrBgEF
            BQcDAQYIKwYBBQUHAwIwDwYDVR0TAQH/BAUwAwEB/zAKBggqhkjOPQQDAgNHADBE
            AiBQ/AAwF8kG8VOmRSUTPakSSa/N4mqK2HsZuhQXCmiZHwIgZEzI5DCkpU7w3SIv
            OLO4Zsk1XrGZHGsmyiEyvYF9lpY=
            -----END CERTIFICATE-----
        - name: LINKERD2_PROXY_IDENTITY_TOKEN_FILE
          value: /var/run/secrets/kubernetes.io/serviceaccount/token
        - name: LINKERD2_PROXY_IDENTITY_SVC_ADDR
          value: linkerd-identity.linkerd.svc.cluster.local:8080
        - name: _pod_sa
          valueFrom:
            fieldRef:
              fieldPath: spec.serviceAccountName
        - name: _l5d_ns
          value: linkerd
        - name: _l5d_trustdomain
          value: cluster.local
        - name: LINKERD2_PROXY_IDENTITY_LOCAL_NAME
          value: $(_pod_sa).$(_pod_ns).serviceaccount.identity.$(_l5d_ns).$(_l5d_trustdomain)
        - name: LINKERD2_PROXY_IDENTITY_SVC_NAME
          value: linkerd-identity.$(_l5d_ns).serviceaccount.identity.$(_l5d_ns).$(_l5d_trustdomain)
        - name: LINKERD2_PROXY_DESTINATION_SVC_NAME
          value: linkerd-destination.$(_l5d_ns).serviceaccount.identity.$(_l5d_ns).$(_l5d_trustdomain)
        - name: LINKERD2_PROXY_TAP_SVC_NAME
          value: linkerd-tap.$(_l5d_ns).serviceaccount.identity.$(_l5d_ns).$(_l5d_trustdomain)
        - name: LINKERD2_PROXY_TRACE_COLLECTOR_SVC_ADDR
          value: linkerd-collector.linkerd.svc.cluster.local:55678
        - name: LINKERD2_PROXY_TRACE_COLLECTOR_SVC_NAME
          value: linkerd-collector.linkerd.serviceaccount.identity.$(_l5d_ns).$(_l5d_trustdomain)
        image: gcr.io/linkerd-io/proxy:install-proxy-version
        imagePullPolicy: IfNotPresent
        livenessProbe:
          httpGet:
            path: /live
            port: 4191
          initialDelaySeconds: 10
        name: linkerd-proxy
        ports:
        - containerPort: 4143
          name: linkerd-proxy
        - containerPort: 4191
          name: linkerd-admin
        readinessProbe:
          httpGet:
            path: /ready
            port: 4191
          initialDelaySeconds: 2
        resources:
        securityContext:
          allowPrivilegeEscalation: false
          readOnlyRootFilesystem: true
          runAsUser: 2102
        terminationMessagePolicy: FallbackToLogsOnError
        volumeMounts:
        - mountPath: var/run/linkerd/podinfo
          name: podinfo
        - mountPath: /var/run/linkerd/identity/end-entity
          name: linkerd-identity-end-entity
      initContainers:
      - args:
        - --incoming-proxy-port
        - "4143"
        - --outgoing-proxy-port
        - "4140"
        - --proxy-uid
        - "2102"
        - --inbound-ports-to-ignore
        - 4190,4191
        - --outbound-ports-to-ignore
        - "443"
        image: gcr.io/linkerd-io/proxy-init:v1.3.3
        imagePullPolicy: IfNotPresent
        name: linkerd-init
        resources:
          limits:
            cpu: "100m"
            memory: "50Mi"
          requests:
            cpu: "10m"
            memory: "10Mi"
        securityContext:
          allowPrivilegeEscalation: false
          capabilities:
            add:
            - NET_ADMIN
            - NET_RAW
          privileged: false
          readOnlyRootFilesystem: true
          runAsNonRoot: false
          runAsUser: 0
        terminationMessagePolicy: FallbackToLogsOnError
      serviceAccountName: linkerd-prometheus
      volumes:
      - emptyDir: {}
        name: data
      - configMap:
          name: linkerd-prometheus-config
        name: prometheus-config
      - downwardAPI:
          items:
          - fieldRef:
              fieldPath: metadata.labels
            path: "labels"
        name: podinfo
      - emptyDir:
          medium: Memory
        name: linkerd-identity-end-entity
---
###
### Proxy Injector
###
---
apiVersion: apps/v1
kind: Deployment
metadata:
  annotations:
    linkerd.io/created-by: linkerd/cli dev-undefined
  labels:
    app.kubernetes.io/name: proxy-injector
    app.kubernetes.io/part-of: Linkerd
    app.kubernetes.io/version: install-control-plane-version
    linkerd.io/control-plane-component: proxy-injector
    linkerd.io/control-plane-ns: linkerd
  name: linkerd-proxy-injector
  namespace: linkerd
spec:
  replicas: 1
  selector:
    matchLabels:
      linkerd.io/control-plane-component: proxy-injector
  template:
    metadata:
      annotations:
        linkerd.io/created-by: linkerd/cli dev-undefined
        linkerd.io/identity-mode: default
        linkerd.io/proxy-version: install-proxy-version
      labels:
        linkerd.io/control-plane-component: proxy-injector
        linkerd.io/control-plane-ns: linkerd
        linkerd.io/workload-ns: linkerd
        linkerd.io/proxy-deployment: linkerd-proxy-injector
    spec:
      nodeSelector:
        beta.kubernetes.io/os: linux
      containers:
      - args:
        - proxy-injector
        - -log-level=info
        image: gcr.io/linkerd-io/controller:install-control-plane-version
        imagePullPolicy: IfNotPresent
        livenessProbe:
          httpGet:
            path: /ping
            port: 9995
          initialDelaySeconds: 10
        name: proxy-injector
        ports:
        - containerPort: 8443
          name: proxy-injector
        - containerPort: 9995
          name: admin-http
        readinessProbe:
          failureThreshold: 7
          httpGet:
            path: /ready
            port: 9995
        securityContext:
>>>>>>> 6174b194
          runAsUser: 2103
        volumeMounts:
        - mountPath: /var/run/linkerd/config
          name: config
        - mountPath: /var/run/linkerd/tls
          name: tls
          readOnly: true
      - env:
        - name: LINKERD2_PROXY_LOG
          value: warn,linkerd=info
        - name: LINKERD2_PROXY_DESTINATION_SVC_ADDR
          value: linkerd-dst.linkerd.svc.cluster.local:8086
        - name: LINKERD2_PROXY_DESTINATION_GET_NETWORKS
          value: "10.0.0.0/8,172.16.0.0/12,192.168.0.0/16"
        - name: LINKERD2_PROXY_CONTROL_LISTEN_ADDR
          value: 0.0.0.0:4190
        - name: LINKERD2_PROXY_ADMIN_LISTEN_ADDR
          value: 0.0.0.0:4191
        - name: LINKERD2_PROXY_OUTBOUND_LISTEN_ADDR
          value: 127.0.0.1:4140
        - name: LINKERD2_PROXY_INBOUND_LISTEN_ADDR
          value: 0.0.0.0:4143
        - name: LINKERD2_PROXY_DESTINATION_GET_SUFFIXES
          value: svc.cluster.local.
        - name: LINKERD2_PROXY_DESTINATION_PROFILE_SUFFIXES
          value: svc.cluster.local.
        - name: LINKERD2_PROXY_INBOUND_ACCEPT_KEEPALIVE
          value: 10000ms
        - name: LINKERD2_PROXY_OUTBOUND_CONNECT_KEEPALIVE
          value: 10000ms
        - name: LINKERD2_PROXY_TRACE_ATTRIBUTES_PATH
          value: /var/run/linkerd/podinfo/labels
        - name: _pod_ns
          valueFrom:
            fieldRef:
              fieldPath: metadata.namespace
        - name: LINKERD2_PROXY_DESTINATION_CONTEXT
          value: ns:$(_pod_ns)
        - name: LINKERD2_PROXY_IDENTITY_DIR
          value: /var/run/linkerd/identity/end-entity
        - name: LINKERD2_PROXY_IDENTITY_TRUST_ANCHORS
          value: |
            -----BEGIN CERTIFICATE-----
            MIIBYDCCAQegAwIBAgIBATAKBggqhkjOPQQDAjAYMRYwFAYDVQQDEw1jbHVzdGVy
            LmxvY2FsMB4XDTE5MDMwMzAxNTk1MloXDTI5MDIyODAyMDM1MlowGDEWMBQGA1UE
            AxMNY2x1c3Rlci5sb2NhbDBZMBMGByqGSM49AgEGCCqGSM49AwEHA0IABAChpAt0
            xtgO9qbVtEtDK80N6iCL2Htyf2kIv2m5QkJ1y0TFQi5hTVe3wtspJ8YpZF0pl364
            6TiYeXB8tOOhIACjQjBAMA4GA1UdDwEB/wQEAwIBBjAdBgNVHSUEFjAUBggrBgEF
            BQcDAQYIKwYBBQUHAwIwDwYDVR0TAQH/BAUwAwEB/zAKBggqhkjOPQQDAgNHADBE
            AiBQ/AAwF8kG8VOmRSUTPakSSa/N4mqK2HsZuhQXCmiZHwIgZEzI5DCkpU7w3SIv
            OLO4Zsk1XrGZHGsmyiEyvYF9lpY=
            -----END CERTIFICATE-----
        - name: LINKERD2_PROXY_IDENTITY_TOKEN_FILE
          value: /var/run/secrets/kubernetes.io/serviceaccount/token
        - name: LINKERD2_PROXY_IDENTITY_SVC_ADDR
          value: linkerd-identity.linkerd.svc.cluster.local:8080
        - name: _pod_sa
          valueFrom:
            fieldRef:
              fieldPath: spec.serviceAccountName
        - name: _l5d_ns
          value: linkerd
        - name: _l5d_trustdomain
          value: cluster.local
        - name: LINKERD2_PROXY_IDENTITY_LOCAL_NAME
          value: $(_pod_sa).$(_pod_ns).serviceaccount.identity.$(_l5d_ns).$(_l5d_trustdomain)
        - name: LINKERD2_PROXY_IDENTITY_SVC_NAME
          value: linkerd-identity.$(_l5d_ns).serviceaccount.identity.$(_l5d_ns).$(_l5d_trustdomain)
        - name: LINKERD2_PROXY_DESTINATION_SVC_NAME
          value: linkerd-destination.$(_l5d_ns).serviceaccount.identity.$(_l5d_ns).$(_l5d_trustdomain)
        - name: LINKERD2_PROXY_TAP_SVC_NAME
          value: linkerd-tap.$(_l5d_ns).serviceaccount.identity.$(_l5d_ns).$(_l5d_trustdomain)
        - name: LINKERD2_PROXY_TRACE_COLLECTOR_SVC_ADDR
          value: linkerd-collector.linkerd.svc.cluster.local:55678
        - name: LINKERD2_PROXY_TRACE_COLLECTOR_SVC_NAME
          value: linkerd-collector.linkerd.serviceaccount.identity.$(_l5d_ns).$(_l5d_trustdomain)
        image: gcr.io/linkerd-io/proxy:install-proxy-version
        imagePullPolicy: IfNotPresent
        livenessProbe:
          httpGet:
            path: /live
            port: 4191
          initialDelaySeconds: 10
        name: linkerd-proxy
        ports:
        - containerPort: 4143
          name: linkerd-proxy
        - containerPort: 4191
          name: linkerd-admin
        readinessProbe:
          httpGet:
            path: /ready
            port: 4191
          initialDelaySeconds: 2
        resources:
        securityContext:
          allowPrivilegeEscalation: false
          readOnlyRootFilesystem: true
          runAsUser: 2102
        terminationMessagePolicy: FallbackToLogsOnError
        volumeMounts:
        - mountPath: var/run/linkerd/podinfo
          name: podinfo
        - mountPath: /var/run/linkerd/identity/end-entity
          name: linkerd-identity-end-entity
      initContainers:
      - args:
        - --incoming-proxy-port
        - "4143"
        - --outgoing-proxy-port
        - "4140"
        - --proxy-uid
        - "2102"
        - --inbound-ports-to-ignore
        - 4190,4191
        - --outbound-ports-to-ignore
        - "443"
        image: gcr.io/linkerd-io/proxy-init:v1.3.3
        imagePullPolicy: IfNotPresent
        name: linkerd-init
        resources:
          limits:
            cpu: "100m"
            memory: "50Mi"
          requests:
            cpu: "10m"
            memory: "10Mi"
        securityContext:
          allowPrivilegeEscalation: false
          capabilities:
            add:
            - NET_ADMIN
            - NET_RAW
          privileged: false
          readOnlyRootFilesystem: true
          runAsNonRoot: false
          runAsUser: 0
        terminationMessagePolicy: FallbackToLogsOnError
      serviceAccountName: linkerd-proxy-injector
      volumes:
      - configMap:
          name: linkerd-config
        name: config
      - name: tls
        secret:
          secretName: linkerd-proxy-injector-tls
      - downwardAPI:
          items:
          - fieldRef:
              fieldPath: metadata.labels
            path: "labels"
        name: podinfo
      - emptyDir:
          medium: Memory
        name: linkerd-identity-end-entity
---
kind: Service
apiVersion: v1
metadata:
  name: linkerd-proxy-injector
  namespace: linkerd
  labels:
    linkerd.io/control-plane-component: proxy-injector
    linkerd.io/control-plane-ns: linkerd
  annotations:
    linkerd.io/created-by: linkerd/cli dev-undefined
spec:
  type: ClusterIP
  selector:
    linkerd.io/control-plane-component: proxy-injector
  ports:
  - name: proxy-injector
    port: 443
    targetPort: proxy-injector
---
###
### Service Profile Validator
###
---
kind: Service
apiVersion: v1
metadata:
  name: linkerd-sp-validator
  namespace: linkerd
  labels:
    linkerd.io/control-plane-component: sp-validator
    linkerd.io/control-plane-ns: linkerd
  annotations:
    linkerd.io/created-by: linkerd/cli dev-undefined
spec:
  type: ClusterIP
  selector:
    linkerd.io/control-plane-component: sp-validator
  ports:
  - name: sp-validator
    port: 443
    targetPort: sp-validator
---
apiVersion: apps/v1
kind: Deployment
metadata:
  annotations:
    linkerd.io/created-by: linkerd/cli dev-undefined
  labels:
    app.kubernetes.io/name: sp-validator
    app.kubernetes.io/part-of: Linkerd
    app.kubernetes.io/version: install-control-plane-version
    linkerd.io/control-plane-component: sp-validator
    linkerd.io/control-plane-ns: linkerd
  name: linkerd-sp-validator
  namespace: linkerd
spec:
  replicas: 1
  selector:
    matchLabels:
      linkerd.io/control-plane-component: sp-validator
  template:
    metadata:
      annotations:
        linkerd.io/created-by: linkerd/cli dev-undefined
        linkerd.io/identity-mode: default
        linkerd.io/proxy-version: install-proxy-version
      labels:
        linkerd.io/control-plane-component: sp-validator
        linkerd.io/control-plane-ns: linkerd
        linkerd.io/workload-ns: linkerd
        linkerd.io/proxy-deployment: linkerd-sp-validator
    spec:
      nodeSelector:
        beta.kubernetes.io/os: linux
      containers:
      - args:
        - sp-validator
        - -log-level=info
        image: gcr.io/linkerd-io/controller:install-control-plane-version
        imagePullPolicy: IfNotPresent
        livenessProbe:
          httpGet:
            path: /ping
            port: 9997
          initialDelaySeconds: 10
        name: sp-validator
        ports:
        - containerPort: 8443
          name: sp-validator
        - containerPort: 9997
          name: admin-http
        readinessProbe:
          failureThreshold: 7
          httpGet:
            path: /ready
            port: 9997
        securityContext:
          runAsUser: 2103
        volumeMounts:
        - mountPath: /var/run/linkerd/tls
          name: tls
          readOnly: true
      - env:
        - name: LINKERD2_PROXY_LOG
          value: warn,linkerd=info
        - name: LINKERD2_PROXY_DESTINATION_SVC_ADDR
          value: linkerd-dst.linkerd.svc.cluster.local:8086
        - name: LINKERD2_PROXY_DESTINATION_GET_NETWORKS
          value: "10.0.0.0/8,172.16.0.0/12,192.168.0.0/16"
        - name: LINKERD2_PROXY_CONTROL_LISTEN_ADDR
          value: 0.0.0.0:4190
        - name: LINKERD2_PROXY_ADMIN_LISTEN_ADDR
          value: 0.0.0.0:4191
        - name: LINKERD2_PROXY_OUTBOUND_LISTEN_ADDR
          value: 127.0.0.1:4140
        - name: LINKERD2_PROXY_INBOUND_LISTEN_ADDR
          value: 0.0.0.0:4143
        - name: LINKERD2_PROXY_DESTINATION_GET_SUFFIXES
          value: svc.cluster.local.
        - name: LINKERD2_PROXY_DESTINATION_PROFILE_SUFFIXES
          value: svc.cluster.local.
        - name: LINKERD2_PROXY_INBOUND_ACCEPT_KEEPALIVE
          value: 10000ms
        - name: LINKERD2_PROXY_OUTBOUND_CONNECT_KEEPALIVE
          value: 10000ms
        - name: LINKERD2_PROXY_TRACE_ATTRIBUTES_PATH
          value: /var/run/linkerd/podinfo/labels
        - name: _pod_ns
          valueFrom:
            fieldRef:
              fieldPath: metadata.namespace
        - name: LINKERD2_PROXY_DESTINATION_CONTEXT
          value: ns:$(_pod_ns)
        - name: LINKERD2_PROXY_IDENTITY_DIR
          value: /var/run/linkerd/identity/end-entity
        - name: LINKERD2_PROXY_IDENTITY_TRUST_ANCHORS
          value: |
            -----BEGIN CERTIFICATE-----
            MIIBYDCCAQegAwIBAgIBATAKBggqhkjOPQQDAjAYMRYwFAYDVQQDEw1jbHVzdGVy
            LmxvY2FsMB4XDTE5MDMwMzAxNTk1MloXDTI5MDIyODAyMDM1MlowGDEWMBQGA1UE
            AxMNY2x1c3Rlci5sb2NhbDBZMBMGByqGSM49AgEGCCqGSM49AwEHA0IABAChpAt0
            xtgO9qbVtEtDK80N6iCL2Htyf2kIv2m5QkJ1y0TFQi5hTVe3wtspJ8YpZF0pl364
            6TiYeXB8tOOhIACjQjBAMA4GA1UdDwEB/wQEAwIBBjAdBgNVHSUEFjAUBggrBgEF
            BQcDAQYIKwYBBQUHAwIwDwYDVR0TAQH/BAUwAwEB/zAKBggqhkjOPQQDAgNHADBE
            AiBQ/AAwF8kG8VOmRSUTPakSSa/N4mqK2HsZuhQXCmiZHwIgZEzI5DCkpU7w3SIv
            OLO4Zsk1XrGZHGsmyiEyvYF9lpY=
            -----END CERTIFICATE-----
        - name: LINKERD2_PROXY_IDENTITY_TOKEN_FILE
          value: /var/run/secrets/kubernetes.io/serviceaccount/token
        - name: LINKERD2_PROXY_IDENTITY_SVC_ADDR
          value: linkerd-identity.linkerd.svc.cluster.local:8080
        - name: _pod_sa
          valueFrom:
            fieldRef:
              fieldPath: spec.serviceAccountName
        - name: _l5d_ns
          value: linkerd
        - name: _l5d_trustdomain
          value: cluster.local
        - name: LINKERD2_PROXY_IDENTITY_LOCAL_NAME
          value: $(_pod_sa).$(_pod_ns).serviceaccount.identity.$(_l5d_ns).$(_l5d_trustdomain)
        - name: LINKERD2_PROXY_IDENTITY_SVC_NAME
          value: linkerd-identity.$(_l5d_ns).serviceaccount.identity.$(_l5d_ns).$(_l5d_trustdomain)
        - name: LINKERD2_PROXY_DESTINATION_SVC_NAME
          value: linkerd-destination.$(_l5d_ns).serviceaccount.identity.$(_l5d_ns).$(_l5d_trustdomain)
        - name: LINKERD2_PROXY_TAP_SVC_NAME
          value: linkerd-tap.$(_l5d_ns).serviceaccount.identity.$(_l5d_ns).$(_l5d_trustdomain)
        - name: LINKERD2_PROXY_TRACE_COLLECTOR_SVC_ADDR
          value: linkerd-collector.linkerd.svc.cluster.local:55678
        - name: LINKERD2_PROXY_TRACE_COLLECTOR_SVC_NAME
          value: linkerd-collector.linkerd.serviceaccount.identity.$(_l5d_ns).$(_l5d_trustdomain)
        image: gcr.io/linkerd-io/proxy:install-proxy-version
        imagePullPolicy: IfNotPresent
        livenessProbe:
          httpGet:
            path: /live
            port: 4191
          initialDelaySeconds: 10
        name: linkerd-proxy
        ports:
        - containerPort: 4143
          name: linkerd-proxy
        - containerPort: 4191
          name: linkerd-admin
        readinessProbe:
          httpGet:
            path: /ready
            port: 4191
          initialDelaySeconds: 2
        resources:
        securityContext:
          allowPrivilegeEscalation: false
          readOnlyRootFilesystem: true
          runAsUser: 2102
        terminationMessagePolicy: FallbackToLogsOnError
        volumeMounts:
        - mountPath: var/run/linkerd/podinfo
          name: podinfo
        - mountPath: /var/run/linkerd/identity/end-entity
          name: linkerd-identity-end-entity
      initContainers:
      - args:
        - --incoming-proxy-port
        - "4143"
        - --outgoing-proxy-port
        - "4140"
        - --proxy-uid
        - "2102"
        - --inbound-ports-to-ignore
        - 4190,4191
        - --outbound-ports-to-ignore
        - "443"
        image: gcr.io/linkerd-io/proxy-init:v1.3.3
        imagePullPolicy: IfNotPresent
        name: linkerd-init
        resources:
          limits:
            cpu: "100m"
            memory: "50Mi"
          requests:
            cpu: "10m"
            memory: "10Mi"
        securityContext:
          allowPrivilegeEscalation: false
          capabilities:
            add:
            - NET_ADMIN
            - NET_RAW
          privileged: false
          readOnlyRootFilesystem: true
          runAsNonRoot: false
          runAsUser: 0
        terminationMessagePolicy: FallbackToLogsOnError
      serviceAccountName: linkerd-sp-validator
      volumes:
      - name: tls
        secret:
          secretName: linkerd-sp-validator-tls
      - downwardAPI:
          items:
          - fieldRef:
              fieldPath: metadata.labels
            path: "labels"
        name: podinfo
      - emptyDir:
          medium: Memory
        name: linkerd-identity-end-entity
---
###
### Tap
###
---
kind: Service
apiVersion: v1
metadata:
  name: linkerd-tap
  namespace: linkerd
  labels:
    linkerd.io/control-plane-component: tap
    linkerd.io/control-plane-ns: linkerd
  annotations:
    linkerd.io/created-by: linkerd/cli dev-undefined
spec:
  type: ClusterIP
  selector:
    linkerd.io/control-plane-component: tap
  ports:
  - name: grpc
    port: 8088
    targetPort: 8088
  - name: apiserver
    port: 443
    targetPort: apiserver
---
kind: Deployment
apiVersion: apps/v1
metadata:
  annotations:
    linkerd.io/created-by: linkerd/cli dev-undefined
  labels:
    app.kubernetes.io/name: tap
    app.kubernetes.io/part-of: Linkerd
    app.kubernetes.io/version: install-control-plane-version
    linkerd.io/control-plane-component: tap
    linkerd.io/control-plane-ns: linkerd
  name: linkerd-tap
  namespace: linkerd
spec:
  replicas: 1
  selector:
    matchLabels:
      linkerd.io/control-plane-component: tap
      linkerd.io/control-plane-ns: linkerd
      linkerd.io/proxy-deployment: linkerd-tap
  template:
    metadata:
      annotations:
        linkerd.io/created-by: linkerd/cli dev-undefined
        linkerd.io/identity-mode: default
        linkerd.io/proxy-version: install-proxy-version
      labels:
        linkerd.io/control-plane-component: tap
        linkerd.io/control-plane-ns: linkerd
        linkerd.io/workload-ns: linkerd
        linkerd.io/proxy-deployment: linkerd-tap
    spec:
      nodeSelector:
        beta.kubernetes.io/os: linux
      containers:
      - args:
        - tap
        - -controller-namespace=linkerd
        - -log-level=info
        - -trace-collector=linkerd-collector.linkerd.svc.cluster.local:55678
        image: gcr.io/linkerd-io/controller:install-control-plane-version
        imagePullPolicy: IfNotPresent
        livenessProbe:
          httpGet:
            path: /ping
            port: 9998
          initialDelaySeconds: 10
        name: tap
        ports:
        - containerPort: 8088
          name: grpc
        - containerPort: 8089
          name: apiserver
        - containerPort: 9998
          name: admin-http
        readinessProbe:
          failureThreshold: 7
          httpGet:
            path: /ready
            port: 9998
        securityContext:
          runAsUser: 2103
        volumeMounts:
        - mountPath: /var/run/linkerd/tls
          name: tls
          readOnly: true
        - mountPath: /var/run/linkerd/config
          name: config
      - env:
        - name: LINKERD2_PROXY_LOG
          value: warn,linkerd=info
        - name: LINKERD2_PROXY_DESTINATION_SVC_ADDR
          value: linkerd-dst.linkerd.svc.cluster.local:8086
        - name: LINKERD2_PROXY_DESTINATION_GET_NETWORKS
          value: "10.0.0.0/8,172.16.0.0/12,192.168.0.0/16"
        - name: LINKERD2_PROXY_CONTROL_LISTEN_ADDR
          value: 0.0.0.0:4190
        - name: LINKERD2_PROXY_ADMIN_LISTEN_ADDR
          value: 0.0.0.0:4191
        - name: LINKERD2_PROXY_OUTBOUND_LISTEN_ADDR
          value: 127.0.0.1:4140
        - name: LINKERD2_PROXY_INBOUND_LISTEN_ADDR
          value: 0.0.0.0:4143
        - name: LINKERD2_PROXY_DESTINATION_GET_SUFFIXES
          value: svc.cluster.local.
        - name: LINKERD2_PROXY_DESTINATION_PROFILE_SUFFIXES
          value: svc.cluster.local.
        - name: LINKERD2_PROXY_INBOUND_ACCEPT_KEEPALIVE
          value: 10000ms
        - name: LINKERD2_PROXY_OUTBOUND_CONNECT_KEEPALIVE
          value: 10000ms
        - name: LINKERD2_PROXY_TRACE_ATTRIBUTES_PATH
          value: /var/run/linkerd/podinfo/labels
        - name: _pod_ns
          valueFrom:
            fieldRef:
              fieldPath: metadata.namespace
        - name: LINKERD2_PROXY_DESTINATION_CONTEXT
          value: ns:$(_pod_ns)
        - name: LINKERD2_PROXY_IDENTITY_DIR
          value: /var/run/linkerd/identity/end-entity
        - name: LINKERD2_PROXY_IDENTITY_TRUST_ANCHORS
          value: |
            -----BEGIN CERTIFICATE-----
            MIIBYDCCAQegAwIBAgIBATAKBggqhkjOPQQDAjAYMRYwFAYDVQQDEw1jbHVzdGVy
            LmxvY2FsMB4XDTE5MDMwMzAxNTk1MloXDTI5MDIyODAyMDM1MlowGDEWMBQGA1UE
            AxMNY2x1c3Rlci5sb2NhbDBZMBMGByqGSM49AgEGCCqGSM49AwEHA0IABAChpAt0
            xtgO9qbVtEtDK80N6iCL2Htyf2kIv2m5QkJ1y0TFQi5hTVe3wtspJ8YpZF0pl364
            6TiYeXB8tOOhIACjQjBAMA4GA1UdDwEB/wQEAwIBBjAdBgNVHSUEFjAUBggrBgEF
            BQcDAQYIKwYBBQUHAwIwDwYDVR0TAQH/BAUwAwEB/zAKBggqhkjOPQQDAgNHADBE
            AiBQ/AAwF8kG8VOmRSUTPakSSa/N4mqK2HsZuhQXCmiZHwIgZEzI5DCkpU7w3SIv
            OLO4Zsk1XrGZHGsmyiEyvYF9lpY=
            -----END CERTIFICATE-----
        - name: LINKERD2_PROXY_IDENTITY_TOKEN_FILE
          value: /var/run/secrets/kubernetes.io/serviceaccount/token
        - name: LINKERD2_PROXY_IDENTITY_SVC_ADDR
          value: linkerd-identity.linkerd.svc.cluster.local:8080
        - name: _pod_sa
          valueFrom:
            fieldRef:
              fieldPath: spec.serviceAccountName
        - name: _l5d_ns
          value: linkerd
        - name: _l5d_trustdomain
          value: cluster.local
        - name: LINKERD2_PROXY_IDENTITY_LOCAL_NAME
          value: $(_pod_sa).$(_pod_ns).serviceaccount.identity.$(_l5d_ns).$(_l5d_trustdomain)
        - name: LINKERD2_PROXY_IDENTITY_SVC_NAME
          value: linkerd-identity.$(_l5d_ns).serviceaccount.identity.$(_l5d_ns).$(_l5d_trustdomain)
        - name: LINKERD2_PROXY_DESTINATION_SVC_NAME
          value: linkerd-destination.$(_l5d_ns).serviceaccount.identity.$(_l5d_ns).$(_l5d_trustdomain)
        - name: LINKERD2_PROXY_TAP_SVC_NAME
          value: linkerd-tap.$(_l5d_ns).serviceaccount.identity.$(_l5d_ns).$(_l5d_trustdomain)
        - name: LINKERD2_PROXY_TRACE_COLLECTOR_SVC_ADDR
          value: linkerd-collector.linkerd.svc.cluster.local:55678
        - name: LINKERD2_PROXY_TRACE_COLLECTOR_SVC_NAME
          value: linkerd-collector.linkerd.serviceaccount.identity.$(_l5d_ns).$(_l5d_trustdomain)
        image: gcr.io/linkerd-io/proxy:install-proxy-version
        imagePullPolicy: IfNotPresent
        livenessProbe:
          httpGet:
            path: /live
            port: 4191
          initialDelaySeconds: 10
        name: linkerd-proxy
        ports:
        - containerPort: 4143
          name: linkerd-proxy
        - containerPort: 4191
          name: linkerd-admin
        readinessProbe:
          httpGet:
            path: /ready
            port: 4191
          initialDelaySeconds: 2
        resources:
        securityContext:
          allowPrivilegeEscalation: false
          readOnlyRootFilesystem: true
          runAsUser: 2102
        terminationMessagePolicy: FallbackToLogsOnError
        volumeMounts:
        - mountPath: var/run/linkerd/podinfo
          name: podinfo
        - mountPath: /var/run/linkerd/identity/end-entity
          name: linkerd-identity-end-entity
      initContainers:
      - args:
        - --incoming-proxy-port
        - "4143"
        - --outgoing-proxy-port
        - "4140"
        - --proxy-uid
        - "2102"
        - --inbound-ports-to-ignore
        - 4190,4191
        - --outbound-ports-to-ignore
        - "443"
        image: gcr.io/linkerd-io/proxy-init:v1.3.3
        imagePullPolicy: IfNotPresent
        name: linkerd-init
        resources:
          limits:
            cpu: "100m"
            memory: "50Mi"
          requests:
            cpu: "10m"
            memory: "10Mi"
        securityContext:
          allowPrivilegeEscalation: false
          capabilities:
            add:
            - NET_ADMIN
            - NET_RAW
          privileged: false
          readOnlyRootFilesystem: true
          runAsNonRoot: false
          runAsUser: 0
        terminationMessagePolicy: FallbackToLogsOnError
      serviceAccountName: linkerd-tap
      volumes:
      - configMap:
          name: linkerd-config
        name: config
      - downwardAPI:
          items:
          - fieldRef:
              fieldPath: metadata.labels
            path: "labels"
        name: podinfo
      - emptyDir:
          medium: Memory
        name: linkerd-identity-end-entity
      - name: tls
        secret:
          secretName: linkerd-tap-tls

---
###
### linkerd add-ons configuration
###
---
kind: ConfigMap
apiVersion: v1
metadata:
  name: linkerd-config-addons
  namespace: linkerd
  labels:
    linkerd.io/control-plane-ns: linkerd
  annotations:
    linkerd.io/created-by: linkerd/cli dev-undefined
data:
  values: |-
    global:
      grafanaUrl: ""
    grafana:
      enabled: true
      image:
        name: gcr.io/linkerd-io/grafana
      name: linkerd-grafana
    prometheus:
      args:
        config.file: /etc/prometheus/prometheus.yml
        log.level: info
        storage.tsdb.path: /data
        storage.tsdb.retention.time: 6h
      enabled: true
      globalConfig:
        evaluation_interval: 10s
        scrape_interval: 10s
        scrape_timeout: 10s
      image: prom/prometheus:v2.15.2
      name: linkerd-prometheus
    tracing:
      enabled: false
---
###
### Grafana RBAC
###
---
kind: ServiceAccount
apiVersion: v1
metadata:
  name: linkerd-grafana
  namespace: linkerd
  labels:
    linkerd.io/control-plane-component: grafana
    linkerd.io/control-plane-ns: linkerd
---
###
### Grafana
###
---
kind: ConfigMap
apiVersion: v1
metadata:
  name: linkerd-grafana-config
  namespace: linkerd
  labels:
    linkerd.io/control-plane-component: grafana
    linkerd.io/control-plane-ns: linkerd
  annotations:
    linkerd.io/created-by: linkerd/cli dev-undefined
data:
  grafana.ini: |-
    instance_name = linkerd-grafana

    [server]
    root_url = %(protocol)s://%(domain)s:/grafana/

    [auth]
    disable_login_form = true

    [auth.anonymous]
    enabled = true
    org_role = Editor

    [auth.basic]
    enabled = false

    [analytics]
    check_for_updates = false

    [panels]
    disable_sanitize_html = true

  datasources.yaml: |-
    apiVersion: 1
    datasources:
    - name: prometheus
      type: prometheus
      access: proxy
      orgId: 1
      url: http://linkerd-prometheus.linkerd.svc.cluster.local:9090
      isDefault: true
      jsonData:
        timeInterval: "5s"
      version: 1
      editable: true

  dashboards.yaml: |-
    apiVersion: 1
    providers:
    - name: 'default'
      orgId: 1
      folder: ''
      type: file
      disableDeletion: true
      editable: true
      options:
        path: /var/lib/grafana/dashboards
        homeDashboardId: linkerd-top-line
---
kind: Service
apiVersion: v1
metadata:
  name: linkerd-grafana
  namespace: linkerd
  labels:
    linkerd.io/control-plane-component: grafana
    linkerd.io/control-plane-ns: linkerd
  annotations:
    linkerd.io/created-by: linkerd/cli dev-undefined
spec:
  type: ClusterIP
  selector:
    linkerd.io/control-plane-component: grafana
  ports:
  - name: http
    port: 3000
    targetPort: 3000
---
apiVersion: apps/v1
kind: Deployment
metadata:
  annotations:
    linkerd.io/created-by: linkerd/cli dev-undefined
  labels:
    app.kubernetes.io/name: grafana
    app.kubernetes.io/part-of: Linkerd
    app.kubernetes.io/version: install-control-plane-version
    linkerd.io/control-plane-component: grafana
    linkerd.io/control-plane-ns: linkerd
  name: linkerd-grafana
  namespace: linkerd
spec:
  replicas: 1
  selector:
    matchLabels:
      linkerd.io/control-plane-component: grafana
      linkerd.io/control-plane-ns: linkerd
      linkerd.io/proxy-deployment: linkerd-grafana
  template:
    metadata:
      annotations:
        linkerd.io/created-by: linkerd/cli dev-undefined
        linkerd.io/identity-mode: default
        linkerd.io/proxy-version: install-proxy-version
      labels:
        linkerd.io/control-plane-component: grafana
        linkerd.io/control-plane-ns: linkerd
        linkerd.io/workload-ns: linkerd
        linkerd.io/proxy-deployment: linkerd-grafana
    spec:
      nodeSelector:
        beta.kubernetes.io/os: linux
      containers:
      - env:
        - name: GF_PATHS_DATA
          value: /data
        image: gcr.io/linkerd-io/grafana:install-control-plane-version
        imagePullPolicy: IfNotPresent
        livenessProbe:
          httpGet:
            path: /api/health
            port: 3000
          initialDelaySeconds: 30
        name: grafana
        ports:
        - containerPort: 3000
          name: http
        readinessProbe:
          httpGet:
            path: /api/health
            port: 3000
        securityContext:
          runAsUser: 472
        volumeMounts:
        - mountPath: /data
          name: data
        - mountPath: /etc/grafana
          name: grafana-config
          readOnly: true
      - env:
        - name: LINKERD2_PROXY_LOG
          value: warn,linkerd=info
        - name: LINKERD2_PROXY_DESTINATION_SVC_ADDR
          value: linkerd-dst.linkerd.svc.cluster.local:8086
        - name: LINKERD2_PROXY_DESTINATION_GET_NETWORKS
          value: "10.0.0.0/8,172.16.0.0/12,192.168.0.0/16"
        - name: LINKERD2_PROXY_CONTROL_LISTEN_ADDR
          value: 0.0.0.0:4190
        - name: LINKERD2_PROXY_ADMIN_LISTEN_ADDR
          value: 0.0.0.0:4191
        - name: LINKERD2_PROXY_OUTBOUND_LISTEN_ADDR
          value: 127.0.0.1:4140
        - name: LINKERD2_PROXY_INBOUND_LISTEN_ADDR
          value: 0.0.0.0:4143
        - name: LINKERD2_PROXY_DESTINATION_GET_SUFFIXES
          value: svc.cluster.local.
        - name: LINKERD2_PROXY_DESTINATION_PROFILE_SUFFIXES
          value: svc.cluster.local.
        - name: LINKERD2_PROXY_INBOUND_ACCEPT_KEEPALIVE
          value: 10000ms
        - name: LINKERD2_PROXY_OUTBOUND_CONNECT_KEEPALIVE
          value: 10000ms
        - name: LINKERD2_PROXY_TRACE_ATTRIBUTES_PATH
          value: /var/run/linkerd/podinfo/labels
        - name: _pod_ns
          valueFrom:
            fieldRef:
              fieldPath: metadata.namespace
        - name: LINKERD2_PROXY_DESTINATION_CONTEXT
          value: ns:$(_pod_ns)
        - name: LINKERD2_PROXY_IDENTITY_DIR
          value: /var/run/linkerd/identity/end-entity
        - name: LINKERD2_PROXY_IDENTITY_TRUST_ANCHORS
          value: |
            -----BEGIN CERTIFICATE-----
            MIIBYDCCAQegAwIBAgIBATAKBggqhkjOPQQDAjAYMRYwFAYDVQQDEw1jbHVzdGVy
            LmxvY2FsMB4XDTE5MDMwMzAxNTk1MloXDTI5MDIyODAyMDM1MlowGDEWMBQGA1UE
            AxMNY2x1c3Rlci5sb2NhbDBZMBMGByqGSM49AgEGCCqGSM49AwEHA0IABAChpAt0
            xtgO9qbVtEtDK80N6iCL2Htyf2kIv2m5QkJ1y0TFQi5hTVe3wtspJ8YpZF0pl364
            6TiYeXB8tOOhIACjQjBAMA4GA1UdDwEB/wQEAwIBBjAdBgNVHSUEFjAUBggrBgEF
            BQcDAQYIKwYBBQUHAwIwDwYDVR0TAQH/BAUwAwEB/zAKBggqhkjOPQQDAgNHADBE
            AiBQ/AAwF8kG8VOmRSUTPakSSa/N4mqK2HsZuhQXCmiZHwIgZEzI5DCkpU7w3SIv
            OLO4Zsk1XrGZHGsmyiEyvYF9lpY=
            -----END CERTIFICATE-----
        - name: LINKERD2_PROXY_IDENTITY_TOKEN_FILE
          value: /var/run/secrets/kubernetes.io/serviceaccount/token
        - name: LINKERD2_PROXY_IDENTITY_SVC_ADDR
          value: linkerd-identity.linkerd.svc.cluster.local:8080
        - name: _pod_sa
          valueFrom:
            fieldRef:
              fieldPath: spec.serviceAccountName
        - name: _l5d_ns
          value: linkerd
        - name: _l5d_trustdomain
          value: cluster.local
        - name: LINKERD2_PROXY_IDENTITY_LOCAL_NAME
          value: $(_pod_sa).$(_pod_ns).serviceaccount.identity.$(_l5d_ns).$(_l5d_trustdomain)
        - name: LINKERD2_PROXY_IDENTITY_SVC_NAME
          value: linkerd-identity.$(_l5d_ns).serviceaccount.identity.$(_l5d_ns).$(_l5d_trustdomain)
        - name: LINKERD2_PROXY_DESTINATION_SVC_NAME
          value: linkerd-destination.$(_l5d_ns).serviceaccount.identity.$(_l5d_ns).$(_l5d_trustdomain)
        - name: LINKERD2_PROXY_TAP_SVC_NAME
          value: linkerd-tap.$(_l5d_ns).serviceaccount.identity.$(_l5d_ns).$(_l5d_trustdomain)
        - name: LINKERD2_PROXY_TRACE_COLLECTOR_SVC_ADDR
          value: linkerd-collector.linkerd.svc.cluster.local:55678
        - name: LINKERD2_PROXY_TRACE_COLLECTOR_SVC_NAME
          value: linkerd-collector.linkerd.serviceaccount.identity.$(_l5d_ns).$(_l5d_trustdomain)
        image: gcr.io/linkerd-io/proxy:install-proxy-version
        imagePullPolicy: IfNotPresent
        livenessProbe:
          httpGet:
            path: /live
            port: 4191
          initialDelaySeconds: 10
        name: linkerd-proxy
        ports:
        - containerPort: 4143
          name: linkerd-proxy
        - containerPort: 4191
          name: linkerd-admin
        readinessProbe:
          httpGet:
            path: /ready
            port: 4191
          initialDelaySeconds: 2
        resources:
        securityContext:
          allowPrivilegeEscalation: false
          readOnlyRootFilesystem: true
          runAsUser: 2102
        terminationMessagePolicy: FallbackToLogsOnError
        volumeMounts:
        - mountPath: var/run/linkerd/podinfo
          name: podinfo
        - mountPath: /var/run/linkerd/identity/end-entity
          name: linkerd-identity-end-entity
      initContainers:
      - args:
        - --incoming-proxy-port
        - "4143"
        - --outgoing-proxy-port
        - "4140"
        - --proxy-uid
        - "2102"
        - --inbound-ports-to-ignore
        - 4190,4191
        - --outbound-ports-to-ignore
        - "443"
        image: gcr.io/linkerd-io/proxy-init:v1.3.3
        imagePullPolicy: IfNotPresent
        name: linkerd-init
        resources:
          limits:
            cpu: "100m"
            memory: "50Mi"
          requests:
            cpu: "10m"
            memory: "10Mi"
        securityContext:
          allowPrivilegeEscalation: false
          capabilities:
            add:
            - NET_ADMIN
            - NET_RAW
          privileged: false
          readOnlyRootFilesystem: true
          runAsNonRoot: false
          runAsUser: 0
        terminationMessagePolicy: FallbackToLogsOnError
      serviceAccountName: linkerd-grafana
      volumes:
      - emptyDir: {}
        name: data
      - configMap:
          items:
          - key: grafana.ini
            path: grafana.ini
          - key: datasources.yaml
            path: provisioning/datasources/datasources.yaml
          - key: dashboards.yaml
            path: provisioning/dashboards/dashboards.yaml
          name: linkerd-grafana-config
        name: grafana-config
      - downwardAPI:
          items:
          - fieldRef:
              fieldPath: metadata.labels
            path: "labels"
        name: podinfo
      - emptyDir:
          medium: Memory
        name: linkerd-identity-end-entity
---
###
### Prometheus RBAC
###
---
kind: ClusterRole
apiVersion: rbac.authorization.k8s.io/v1
metadata:
  name: linkerd-linkerd-prometheus
  labels:
    linkerd.io/control-plane-component: prometheus
    linkerd.io/control-plane-ns: linkerd
rules:
- apiGroups: [""]
  resources: ["nodes", "nodes/proxy", "pods"]
  verbs: ["get", "list", "watch"]
---
kind: ClusterRoleBinding
apiVersion: rbac.authorization.k8s.io/v1
metadata:
  name: linkerd-linkerd-prometheus
  labels:
    linkerd.io/control-plane-component: prometheus
    linkerd.io/control-plane-ns: linkerd
roleRef:
  apiGroup: rbac.authorization.k8s.io
  kind: ClusterRole
  name: linkerd-linkerd-prometheus
subjects:
- kind: ServiceAccount
  name: linkerd-prometheus
  namespace: linkerd
---
kind: ServiceAccount
apiVersion: v1
metadata:
  name: linkerd-prometheus
  namespace: linkerd
  labels:
    linkerd.io/control-plane-component: prometheus
    linkerd.io/control-plane-ns: linkerd
---
###
### Prometheus
###
---
kind: ConfigMap
apiVersion: v1
metadata:
  name: linkerd-prometheus-config
  namespace: linkerd
  labels:
    linkerd.io/control-plane-component: prometheus
    linkerd.io/control-plane-ns: linkerd
  annotations:
    linkerd.io/created-by: linkerd/cli dev-undefined
data:
  prometheus.yml: |-
    global:
      evaluation_interval: 10s
      scrape_interval: 10s
      scrape_timeout: 10s

    rule_files:
    - /etc/prometheus/*_rules.yml
    - /etc/prometheus/*_rules.yaml

    scrape_configs:
    - job_name: 'prometheus'
      static_configs:
      - targets: ['localhost:9090']

    - job_name: 'grafana'
      kubernetes_sd_configs:
      - role: pod
        namespaces:
          names: ['linkerd']
      relabel_configs:
      - source_labels:
        - __meta_kubernetes_pod_container_name
        action: keep
        regex: ^grafana$

    #  Required for: https://grafana.com/grafana/dashboards/315
    - job_name: 'kubernetes-nodes-cadvisor'
      scheme: https
      tls_config:
        ca_file: /var/run/secrets/kubernetes.io/serviceaccount/ca.crt
        insecure_skip_verify: true
      bearer_token_file: /var/run/secrets/kubernetes.io/serviceaccount/token

      kubernetes_sd_configs:
      - role: node
      relabel_configs:
      - action: labelmap
        regex: __meta_kubernetes_node_label_(.+)
      - target_label: __address__
        replacement: kubernetes.default.svc:443
      - source_labels: [__meta_kubernetes_node_name]
        regex: (.+)
        target_label: __metrics_path__
        replacement: /api/v1/nodes/$1/proxy/metrics/cadvisor
      metric_relabel_configs:
      - source_labels: [__name__]
        regex: '(container|machine)_(cpu|memory|network|fs)_(.+)'
        action: keep
      - source_labels: [__name__]
        regex: 'container_memory_failures_total' # unneeded large metric
        action: drop

    - job_name: 'linkerd-controller'
      kubernetes_sd_configs:
      - role: pod
        namespaces:
          names: ['linkerd']
      relabel_configs:
      - source_labels:
        - __meta_kubernetes_pod_label_linkerd_io_control_plane_component
        - __meta_kubernetes_pod_container_port_name
        action: keep
        regex: (.*);admin-http$
      - source_labels: [__meta_kubernetes_pod_container_name]
        action: replace
        target_label: component

    - job_name: 'linkerd-service-mirror'
      kubernetes_sd_configs:
      - role: pod
      relabel_configs:
      - source_labels:
        - __meta_kubernetes_pod_label_linkerd_io_control_plane_component
        - __meta_kubernetes_pod_container_port_name
        action: keep
        regex: linkerd-service-mirror;admin-http$
      - source_labels: [__meta_kubernetes_pod_container_name]
        action: replace
        target_label: component

    - job_name: 'linkerd-proxy'
      kubernetes_sd_configs:
      - role: pod
      relabel_configs:
      - source_labels:
        - __meta_kubernetes_pod_container_name
        - __meta_kubernetes_pod_container_port_name
        - __meta_kubernetes_pod_label_linkerd_io_control_plane_ns
        action: keep
        regex: ^linkerd-proxy;linkerd-admin;linkerd$
      - source_labels: [__meta_kubernetes_namespace]
        action: replace
        target_label: namespace
      - source_labels: [__meta_kubernetes_pod_name]
        action: replace
        target_label: pod
      # special case k8s' "job" label, to not interfere with prometheus' "job"
      # label
      # __meta_kubernetes_pod_label_linkerd_io_proxy_job=foo =>
      # k8s_job=foo
      - source_labels: [__meta_kubernetes_pod_label_linkerd_io_proxy_job]
        action: replace
        target_label: k8s_job
      # drop __meta_kubernetes_pod_label_linkerd_io_proxy_job
      - action: labeldrop
        regex: __meta_kubernetes_pod_label_linkerd_io_proxy_job
      # __meta_kubernetes_pod_label_linkerd_io_proxy_deployment=foo =>
      # deployment=foo
      - action: labelmap
        regex: __meta_kubernetes_pod_label_linkerd_io_proxy_(.+)
      # drop all labels that we just made copies of in the previous labelmap
      - action: labeldrop
        regex: __meta_kubernetes_pod_label_linkerd_io_proxy_(.+)
      # __meta_kubernetes_pod_label_linkerd_io_foo=bar =>
      # foo=bar
      - action: labelmap
        regex: __meta_kubernetes_pod_label_linkerd_io_(.+)
      # Copy all pod labels to tmp labels
      - action: labelmap
        regex: __meta_kubernetes_pod_label_(.+)
        replacement: __tmp_pod_label_$1
      # Take `linkerd_io_` prefixed labels and copy them without the prefix
      - action: labelmap
        regex: __tmp_pod_label_linkerd_io_(.+)
        replacement:  __tmp_pod_label_$1
      # Drop the `linkerd_io_` originals
      - action: labeldrop
        regex: __tmp_pod_label_linkerd_io_(.+)
      # Copy tmp labels into real labels
      - action: labelmap
        regex: __tmp_pod_label_(.+)
---
kind: Service
apiVersion: v1
metadata:
  name: linkerd-prometheus
  namespace: linkerd
  labels:
    linkerd.io/control-plane-component: prometheus
    linkerd.io/control-plane-ns: linkerd
  annotations:
    linkerd.io/created-by: linkerd/cli dev-undefined
spec:
  type: ClusterIP
  selector:
    linkerd.io/control-plane-component: prometheus
  ports:
  - name: admin-http
    port: 9090
    targetPort: 9090
---
apiVersion: apps/v1
kind: Deployment
metadata:
  annotations:
    linkerd.io/created-by: linkerd/cli dev-undefined
  labels:
    app.kubernetes.io/name: prometheus
    app.kubernetes.io/part-of: Linkerd
    app.kubernetes.io/version: install-control-plane-version
    linkerd.io/control-plane-component: prometheus
    linkerd.io/control-plane-ns: linkerd
  name: linkerd-prometheus
  namespace: linkerd
spec:
  replicas: 1
  selector:
    matchLabels:
      linkerd.io/control-plane-component: prometheus
      linkerd.io/control-plane-ns: linkerd
      linkerd.io/proxy-deployment: linkerd-prometheus
  template:
    metadata:
      annotations:
        linkerd.io/created-by: linkerd/cli dev-undefined
        linkerd.io/identity-mode: default
        linkerd.io/proxy-version: install-proxy-version
      labels:
        linkerd.io/control-plane-component: prometheus
        linkerd.io/control-plane-ns: linkerd
        linkerd.io/workload-ns: linkerd
        linkerd.io/proxy-deployment: linkerd-prometheus
    spec:
      nodeSelector:
        beta.kubernetes.io/os: linux
      containers:
      - args:
        - --config.file=/etc/prometheus/prometheus.yml
        - --log.level=info
        - --storage.tsdb.path=/data
        - --storage.tsdb.retention.time=6h
        image: prom/prometheus:v2.15.2
        imagePullPolicy: IfNotPresent
        livenessProbe:
          httpGet:
            path: /-/healthy
            port: 9090
          initialDelaySeconds: 30
          timeoutSeconds: 30
        name: prometheus
        ports:
        - containerPort: 9090
          name: admin-http
        readinessProbe:
          httpGet:
            path: /-/ready
            port: 9090
          initialDelaySeconds: 30
          timeoutSeconds: 30
        securityContext:
          runAsUser: 65534
        volumeMounts:
        - mountPath: /data
          name: data
        - mountPath: /etc/prometheus/prometheus.yml
          name: prometheus-config
          subPath: prometheus.yml
          readOnly: true
      - env:
        - name: LINKERD2_PROXY_LOG
          value: warn,linkerd=info
        - name: LINKERD2_PROXY_DESTINATION_SVC_ADDR
          value: linkerd-dst.linkerd.svc.cluster.local:8086
        - name: LINKERD2_PROXY_DESTINATION_GET_NETWORKS
          value: "10.0.0.0/8,172.16.0.0/12,192.168.0.0/16"
        - name: LINKERD2_PROXY_CONTROL_LISTEN_ADDR
          value: 0.0.0.0:4190
        - name: LINKERD2_PROXY_ADMIN_LISTEN_ADDR
          value: 0.0.0.0:4191
        - name: LINKERD2_PROXY_OUTBOUND_LISTEN_ADDR
          value: 127.0.0.1:4140
        - name: LINKERD2_PROXY_INBOUND_LISTEN_ADDR
          value: 0.0.0.0:4143
        - name: LINKERD2_PROXY_DESTINATION_GET_SUFFIXES
          value: svc.cluster.local.
        - name: LINKERD2_PROXY_DESTINATION_PROFILE_SUFFIXES
          value: svc.cluster.local.
        - name: LINKERD2_PROXY_INBOUND_ACCEPT_KEEPALIVE
          value: 10000ms
        - name: LINKERD2_PROXY_OUTBOUND_CONNECT_KEEPALIVE
          value: 10000ms
        - name: LINKERD2_PROXY_TRACE_ATTRIBUTES_PATH
          value: /var/run/linkerd/podinfo/labels
        - name: _pod_ns
          valueFrom:
            fieldRef:
              fieldPath: metadata.namespace
        - name: LINKERD2_PROXY_DESTINATION_CONTEXT
          value: ns:$(_pod_ns)
        - name: LINKERD2_PROXY_OUTBOUND_ROUTER_CAPACITY
          value: "10000"
        - name: LINKERD2_PROXY_IDENTITY_DIR
          value: /var/run/linkerd/identity/end-entity
        - name: LINKERD2_PROXY_IDENTITY_TRUST_ANCHORS
          value: |
            -----BEGIN CERTIFICATE-----
            MIIBYDCCAQegAwIBAgIBATAKBggqhkjOPQQDAjAYMRYwFAYDVQQDEw1jbHVzdGVy
            LmxvY2FsMB4XDTE5MDMwMzAxNTk1MloXDTI5MDIyODAyMDM1MlowGDEWMBQGA1UE
            AxMNY2x1c3Rlci5sb2NhbDBZMBMGByqGSM49AgEGCCqGSM49AwEHA0IABAChpAt0
            xtgO9qbVtEtDK80N6iCL2Htyf2kIv2m5QkJ1y0TFQi5hTVe3wtspJ8YpZF0pl364
            6TiYeXB8tOOhIACjQjBAMA4GA1UdDwEB/wQEAwIBBjAdBgNVHSUEFjAUBggrBgEF
            BQcDAQYIKwYBBQUHAwIwDwYDVR0TAQH/BAUwAwEB/zAKBggqhkjOPQQDAgNHADBE
            AiBQ/AAwF8kG8VOmRSUTPakSSa/N4mqK2HsZuhQXCmiZHwIgZEzI5DCkpU7w3SIv
            OLO4Zsk1XrGZHGsmyiEyvYF9lpY=
            -----END CERTIFICATE-----
        - name: LINKERD2_PROXY_IDENTITY_TOKEN_FILE
          value: /var/run/secrets/kubernetes.io/serviceaccount/token
        - name: LINKERD2_PROXY_IDENTITY_SVC_ADDR
          value: linkerd-identity.linkerd.svc.cluster.local:8080
        - name: _pod_sa
          valueFrom:
            fieldRef:
              fieldPath: spec.serviceAccountName
        - name: _l5d_ns
          value: linkerd
        - name: _l5d_trustdomain
          value: cluster.local
        - name: LINKERD2_PROXY_IDENTITY_LOCAL_NAME
          value: $(_pod_sa).$(_pod_ns).serviceaccount.identity.$(_l5d_ns).$(_l5d_trustdomain)
        - name: LINKERD2_PROXY_IDENTITY_SVC_NAME
          value: linkerd-identity.$(_l5d_ns).serviceaccount.identity.$(_l5d_ns).$(_l5d_trustdomain)
        - name: LINKERD2_PROXY_DESTINATION_SVC_NAME
          value: linkerd-destination.$(_l5d_ns).serviceaccount.identity.$(_l5d_ns).$(_l5d_trustdomain)
        - name: LINKERD2_PROXY_TAP_SVC_NAME
          value: linkerd-tap.$(_l5d_ns).serviceaccount.identity.$(_l5d_ns).$(_l5d_trustdomain)
        - name: LINKERD2_PROXY_TRACE_COLLECTOR_SVC_ADDR
          value: linkerd-collector.linkerd.svc.cluster.local:55678
        - name: LINKERD2_PROXY_TRACE_COLLECTOR_SVC_NAME
          value: linkerd-collector.linkerd.serviceaccount.identity.$(_l5d_ns).$(_l5d_trustdomain)
        image: gcr.io/linkerd-io/proxy:install-proxy-version
        imagePullPolicy: IfNotPresent
        livenessProbe:
          httpGet:
            path: /live
            port: 4191
          initialDelaySeconds: 10
        name: linkerd-proxy
        ports:
        - containerPort: 4143
          name: linkerd-proxy
        - containerPort: 4191
          name: linkerd-admin
        readinessProbe:
          httpGet:
            path: /ready
            port: 4191
          initialDelaySeconds: 2
        resources:
        securityContext:
          allowPrivilegeEscalation: false
          readOnlyRootFilesystem: true
          runAsUser: 2102
        terminationMessagePolicy: FallbackToLogsOnError
        volumeMounts:
        - mountPath: var/run/linkerd/podinfo
          name: podinfo
        - mountPath: /var/run/linkerd/identity/end-entity
          name: linkerd-identity-end-entity
      initContainers:
      - args:
        - --incoming-proxy-port
        - "4143"
        - --outgoing-proxy-port
        - "4140"
        - --proxy-uid
        - "2102"
        - --inbound-ports-to-ignore
        - 4190,4191
        - --outbound-ports-to-ignore
        - "443"
        image: gcr.io/linkerd-io/proxy-init:v1.3.2
        imagePullPolicy: IfNotPresent
        name: linkerd-init
        resources:
          limits:
            cpu: "100m"
            memory: "50Mi"
          requests:
            cpu: "10m"
            memory: "10Mi"
        securityContext:
          allowPrivilegeEscalation: false
          capabilities:
            add:
            - NET_ADMIN
            - NET_RAW
          privileged: false
          readOnlyRootFilesystem: true
          runAsNonRoot: false
          runAsUser: 0
        terminationMessagePolicy: FallbackToLogsOnError
      serviceAccountName: linkerd-prometheus
      volumes:
      - emptyDir: {}
        name: data
      - configMap:
          name: linkerd-prometheus-config
        name: prometheus-config
      - downwardAPI:
          items:
          - fieldRef:
              fieldPath: metadata.labels
            path: "labels"
        name: podinfo
      - emptyDir:
          medium: Memory
        name: linkerd-identity-end-entity<|MERGE_RESOLUTION|>--- conflicted
+++ resolved
@@ -1864,8 +1864,6 @@
             path: /ready
             port: 9995
         securityContext:
-<<<<<<< HEAD
-=======
           runAsUser: 65534
         volumeMounts:
         - mountPath: /data
@@ -2083,7 +2081,6 @@
             path: /ready
             port: 9995
         securityContext:
->>>>>>> 6174b194
           runAsUser: 2103
         volumeMounts:
         - mountPath: /var/run/linkerd/config
